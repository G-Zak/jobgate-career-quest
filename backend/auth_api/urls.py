from django.urls import path
from rest_framework_simplejwt.views import TokenRefreshView
from . import views, cache_views

urlpatterns = [
    # Authentication endpoints
    path('register/', views.UserRegistrationView.as_view(), name='user-register'),
    path('login/', views.UserLoginView.as_view(), name='user-login'),
    path('logout/', views.UserLogoutView.as_view(), name='user-logout'),
    path('token/refresh/', TokenRefreshView.as_view(), name='token-refresh'),
    
    # User profile endpoints
    path('profile/', views.user_profile, name='user-profile'),
    path('achievements/', views.get_achievements, name='user-achievements'),
<<<<<<< HEAD
    
    # Dashboard endpoints
    path('dashboard/summary/', views.get_dashboard_summary, name='dashboard-summary'),
    
    # Cache management endpoints (admin only)
    path('cache/stats/', cache_views.cache_stats, name='cache-stats'),
    path('cache/clear-user/', cache_views.clear_user_cache, name='clear-user-cache'),
    path('cache/clear-all/', cache_views.clear_all_cache, name='clear-all-cache'),
=======
>>>>>>> 50b81f73
    
    # Health check
    path('health/', views.health_check, name='auth-health'),
]<|MERGE_RESOLUTION|>--- conflicted
+++ resolved
@@ -12,7 +12,6 @@
     # User profile endpoints
     path('profile/', views.user_profile, name='user-profile'),
     path('achievements/', views.get_achievements, name='user-achievements'),
-<<<<<<< HEAD
     
     # Dashboard endpoints
     path('dashboard/summary/', views.get_dashboard_summary, name='dashboard-summary'),
@@ -20,10 +19,7 @@
     # Cache management endpoints (admin only)
     path('cache/stats/', cache_views.cache_stats, name='cache-stats'),
     path('cache/clear-user/', cache_views.clear_user_cache, name='clear-user-cache'),
-    path('cache/clear-all/', cache_views.clear_all_cache, name='clear-all-cache'),
-=======
->>>>>>> 50b81f73
-    
+    path('cache/clear-all/', cache_views.clear_all_cache, name='clear-all-cache'),    
     # Health check
     path('health/', views.health_check, name='auth-health'),
 ]