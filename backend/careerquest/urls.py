--- conflicted
+++ resolved
@@ -22,10 +22,6 @@
     path("admin/", admin.site.urls),
     # Expose tests engine API under /api/
     path("", include("testsengine.urls")),
-<<<<<<< HEAD
-    path("", include("skills.urls")),  # Ajout de l'API Skills
-=======
     # Expose skills API (skills, candidates, technical tests, results) under /api/
     path("", include("skills.urls")),
->>>>>>> fcfefbee
 ]