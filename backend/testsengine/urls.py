--- conflicted
+++ resolved
@@ -5,27 +5,14 @@
     CodingChallengeViewSet, CodingSubmissionViewSet, CodingSessionViewSet
 )
 
-# Import scoring views
-try:
-    from .scoring_api import TestScoreViewSet
-    scoring_available = True
-except ImportError:
-    scoring_available = False
-
 router = DefaultRouter()
 router.register(r'tests', TestViewSet)
 router.register(r'sessions', TestSessionViewSet, basename='testsession')
 
-<<<<<<< HEAD
-# Add scoring routes if available
-if scoring_available:
-    router.register(r'scores', TestScoreViewSet, basename='testscore')
-=======
 # Coding challenges routes
 router.register(r'challenges', CodingChallengeViewSet)
 router.register(r'submissions', CodingSubmissionViewSet, basename='codingsubmission')
 router.register(r'coding-sessions', CodingSessionViewSet, basename='codingsession')
->>>>>>> 2d771606
 
 urlpatterns = [
     path('api/', include(router.urls)),
