from django.db import models
from django.contrib.auth.models import User
from django.utils import timezone
import json

# Create your models here.

class Test(models.Model):
    TEST_TYPES = [
        ('verbal_reasoning', 'Verbal Reasoning'),
        ('numerical_reasoning', 'Numerical Reasoning'),
        ('logical_reasoning', 'Logical Reasoning'),
        ('abstract_reasoning', 'Abstract Reasoning'),
        ('spatial_reasoning', 'Spatial Reasoning'),
        ('technical', 'Technical'),
    ]
    
    title = models.CharField(max_length=200)
    test_type = models.CharField(max_length=50, choices=TEST_TYPES)
    description = models.TextField()
    duration_minutes = models.IntegerField()  # Duration in minutes
    total_questions = models.IntegerField()
    passing_score = models.IntegerField(default=70)  # Percentage
    is_active = models.BooleanField(default=True)
    created_at = models.DateTimeField(auto_now_add=True)
    updated_at = models.DateTimeField(auto_now=True)
    
    def __str__(self):
        return f"{self.title} ({self.test_type})"
    
    class Meta:
        ordering = ['test_type', 'title']


class Question(models.Model):
    QUESTION_TYPES = [
        ('reading_comprehension', 'Reading Comprehension'),
        ('vocabulary', 'Vocabulary in Context'),
        ('logical_deduction', 'Logical Deduction from Text'),
        ('critical_reasoning', 'Critical Reasoning'),
        ('analogies', 'Analogies and Relationships'),
        ('mental_rotation', 'Mental Rotation'),
        ('paper_folding', 'Paper Folding/Unfolding'),
        ('cross_sections', 'Cross-sections Identification'),
        ('spatial_transformation', 'Spatial Transformation'),
        ('perspective_changes', 'Perspective Changes'),
        ('multiple_choice', 'Multiple Choice'),
    ]
    
    test = models.ForeignKey(Test, on_delete=models.CASCADE, related_name='questions')
    question_type = models.CharField(max_length=50, choices=QUESTION_TYPES)
    question_text = models.TextField()
    passage = models.TextField(blank=True, null=True)  # For reading comprehension
    context = models.TextField(blank=True, null=True)  # Additional context if needed
    options = models.JSONField()  # Store options as JSON array
    correct_answer = models.CharField(max_length=10)  # e.g., 'A', 'B', 'C', 'D'
    explanation = models.TextField(blank=True, null=True)
    difficulty_level = models.CharField(
        max_length=20, 
        choices=[('easy', 'Easy'), ('medium', 'Medium'), ('hard', 'Hard')],
        default='medium'
    )
    order = models.IntegerField(default=0)
    created_at = models.DateTimeField(auto_now_add=True)
    
    # Visual Content Fields for Spatial Reasoning
    main_image = models.URLField(blank=True, null=True)  # Primary question image
    option_images = models.JSONField(default=list, blank=True)  # URLs for A, B, C, D option images
    sequence_images = models.JSONField(default=list, blank=True)  # For step-by-step visuals (folding)
    
    # Image Economy Fields for Efficient Asset Management
    base_image_id = models.CharField(max_length=100, blank=True, null=True)  # Reference to base asset
    overlay_ids = models.JSONField(default=list, blank=True)  # Overlay elements (arrows, lines)
    transforms = models.JSONField(default=dict, blank=True)  # Rotation, scale, flip transformations
    option_remap = models.JSONField(default=dict, blank=True)  # Answer shuffling for anti-cheating
    
    # Visual Metadata
    visual_style = models.CharField(
        max_length=50, 
        choices=[
            ('technical_3d', 'Technical 3D Render'),
            ('diagram', 'Technical Diagram'),
            ('wireframe', 'Wireframe'),
            ('isometric', 'Isometric View'),
            ('orthographic', 'Orthographic Projection')
        ],
        default='technical_3d',
        blank=True
    )
    complexity_score = models.IntegerField(default=1)  # 1-5 visual complexity rating
    
    def __str__(self):
        return f"Q{self.order}: {self.question_text[:50]}..."
    
    class Meta:
        ordering = ['test', 'order']


class TestSession(models.Model):
    STATUS_CHOICES = [
        ('not_started', 'Not Started'),
        ('in_progress', 'In Progress'),
        ('completed', 'Completed'),
        ('abandoned', 'Abandoned'),
    ]
    
    user = models.ForeignKey(User, on_delete=models.CASCADE)
    test = models.ForeignKey(Test, on_delete=models.CASCADE)
    status = models.CharField(max_length=20, choices=STATUS_CHOICES, default='not_started')
    start_time = models.DateTimeField(auto_now_add=True)
    end_time = models.DateTimeField(null=True, blank=True)
    current_question = models.IntegerField(default=1)
    score = models.IntegerField(null=True, blank=True)  # Percentage score
    answers = models.JSONField(default=dict)  # Store user answers
    time_spent = models.IntegerField(default=0)  # Time spent in seconds
    
    def __str__(self):
        return f"{self.user.username} - {self.test.title} ({self.status})"
    
    class Meta:
        unique_together = ['user', 'test']
        ordering = ['-start_time']


class TestAnswer(models.Model):
    session = models.ForeignKey(TestSession, on_delete=models.CASCADE, related_name='test_answers')
    question = models.ForeignKey(Question, on_delete=models.CASCADE)
    selected_answer = models.CharField(max_length=10)  # e.g., 'A', 'B', 'C', 'D'
    is_correct = models.BooleanField()
    time_taken = models.IntegerField(default=0)  # Time taken for this question in seconds
    answered_at = models.DateTimeField(auto_now_add=True)
    
    def __str__(self):
        return f"{self.session.user.username} - Q{self.question.order}: {self.selected_answer}"
    
    class Meta:
        unique_together = ['session', 'question']
        ordering = ['question__order']


<<<<<<< HEAD
# ======= CODING CHALLENGES MODELS =======

=======
>>>>>>> fcfefbee
class CodingChallenge(models.Model):
    DIFFICULTY_CHOICES = [
        ('beginner', 'Beginner'),
        ('intermediate', 'Intermediate'),
        ('advanced', 'Advanced'),
        ('expert', 'Expert'),
    ]
    
<<<<<<< HEAD
    LANGUAGE_CHOICES = [
        ('python', 'Python'),
        ('javascript', 'JavaScript'),
        ('java', 'Java'),
        ('cpp', 'C++'),
        ('csharp', 'C#'),
        ('go', 'Go'),
        ('rust', 'Rust'),
    ]
    
=======
>>>>>>> fcfefbee
    CATEGORY_CHOICES = [
        ('algorithms', 'Algorithms'),
        ('data_structures', 'Data Structures'),
        ('string_manipulation', 'String Manipulation'),
        ('mathematics', 'Mathematics'),
        ('dynamic_programming', 'Dynamic Programming'),
        ('recursion', 'Recursion'),
        ('sorting_searching', 'Sorting & Searching'),
        ('graph_theory', 'Graph Theory'),
        ('web_development', 'Web Development'),
        ('database', 'Database'),
    ]
    
<<<<<<< HEAD
=======
    LANGUAGE_CHOICES = [
        ('python', 'Python'),
        ('javascript', 'JavaScript'),
        ('java', 'Java'),
        ('cpp', 'C++'),
        ('csharp', 'C#'),
        ('go', 'Go'),
        ('rust', 'Rust'),
    ]
    
>>>>>>> fcfefbee
    title = models.CharField(max_length=200)
    slug = models.SlugField(unique=True)
    description = models.TextField()
    difficulty = models.CharField(max_length=20, choices=DIFFICULTY_CHOICES)
    category = models.CharField(max_length=30, choices=CATEGORY_CHOICES)
    language = models.CharField(max_length=20, choices=LANGUAGE_CHOICES)
<<<<<<< HEAD
    
    # Problem Statement
=======
>>>>>>> fcfefbee
    problem_statement = models.TextField()
    input_format = models.TextField(blank=True, null=True)
    output_format = models.TextField(blank=True, null=True)
    constraints = models.TextField(blank=True, null=True)
<<<<<<< HEAD
    
    # Code Templates
    starter_code = models.TextField(blank=True, null=True)  # Template code for users
    solution_code = models.TextField(blank=True, null=True)  # Reference solution
    
    # Test Cases
    test_cases = models.JSONField(default=list)  # List of {input, expected_output, is_hidden}
    
    # Scoring
    max_points = models.IntegerField(default=100)
    time_limit_seconds = models.IntegerField(default=2)  # Execution time limit
    memory_limit_mb = models.IntegerField(default=128)  # Memory limit
    
    # Metadata
    tags = models.JSONField(default=list)  # Additional tags for filtering
=======
    starter_code = models.TextField(blank=True, null=True)
    solution_code = models.TextField(blank=True, null=True)
    test_cases = models.JSONField(default=list)
    max_points = models.IntegerField(default=100)
    time_limit_seconds = models.IntegerField(default=2)
    memory_limit_mb = models.IntegerField(default=128)
    tags = models.JSONField(default=list)
>>>>>>> fcfefbee
    estimated_time_minutes = models.IntegerField(default=30)
    is_active = models.BooleanField(default=True)
    created_at = models.DateTimeField(auto_now_add=True)
    updated_at = models.DateTimeField(auto_now=True)
    
    def __str__(self):
<<<<<<< HEAD
        return f"{self.title} ({self.language} - {self.difficulty})"
=======
        return f"{self.title} ({self.difficulty})"
>>>>>>> fcfefbee
    
    class Meta:
        ordering = ['difficulty', 'title']


class CodingSubmission(models.Model):
    STATUS_CHOICES = [
        ('pending', 'Pending'),
        ('running', 'Running'),
        ('accepted', 'Accepted'),
        ('wrong_answer', 'Wrong Answer'),
        ('compilation_error', 'Compilation Error'),
        ('runtime_error', 'Runtime Error'),
        ('time_limit_exceeded', 'Time Limit Exceeded'),
        ('memory_limit_exceeded', 'Memory Limit Exceeded'),
    ]
    
<<<<<<< HEAD
    user = models.ForeignKey(User, on_delete=models.CASCADE, null=True, blank=True)  # Allow anonymous submissions
    challenge = models.ForeignKey(CodingChallenge, on_delete=models.CASCADE)
    code = models.TextField()
    status = models.CharField(max_length=30, choices=STATUS_CHOICES, default='pending')
    
    # Results
    score = models.IntegerField(default=0)  # Points earned
=======
    user = models.ForeignKey(User, on_delete=models.CASCADE)
    challenge = models.ForeignKey(CodingChallenge, on_delete=models.CASCADE)
    code = models.TextField()
    status = models.CharField(max_length=30, choices=STATUS_CHOICES, default='pending')
    score = models.IntegerField(default=0)
>>>>>>> fcfefbee
    tests_passed = models.IntegerField(default=0)
    total_tests = models.IntegerField(default=0)
    execution_time_ms = models.IntegerField(default=0)
    memory_used_mb = models.FloatField(default=0.0)
<<<<<<< HEAD
    
    # Detailed Results
    test_results = models.JSONField(default=list)  # Detailed test case results
    error_message = models.TextField(blank=True, null=True)
    compilation_output = models.TextField(blank=True, null=True)
    
    submitted_at = models.DateTimeField(auto_now_add=True)
    
    def __str__(self):
        user_display = self.user.username if self.user else "Anonymous"
        return f"{user_display} - {self.challenge.title} ({self.status})"
    
    @property
    def success_rate(self):
        if self.total_tests == 0:
            return 0
        return round((self.tests_passed / self.total_tests) * 100, 1)
=======
    test_results = models.JSONField(default=list)
    error_message = models.TextField(blank=True, null=True)
    compilation_output = models.TextField(blank=True, null=True)
    submitted_at = models.DateTimeField(auto_now_add=True)
    
    def __str__(self):
        return f"{self.user.username} - {self.challenge.title} ({self.status})"
>>>>>>> fcfefbee
    
    class Meta:
        ordering = ['-submitted_at']


class CodingSession(models.Model):
    STATUS_CHOICES = [
        ('active', 'Active'),
        ('completed', 'Completed'),
        ('abandoned', 'Abandoned'),
    ]
    
    user = models.ForeignKey(User, on_delete=models.CASCADE)
    challenge = models.ForeignKey(CodingChallenge, on_delete=models.CASCADE)
    status = models.CharField(max_length=20, choices=STATUS_CHOICES, default='active')
<<<<<<< HEAD
    
    # Session data
    current_code = models.TextField(blank=True, null=True)  # Auto-save user's code
    start_time = models.DateTimeField(auto_now_add=True)
    last_activity = models.DateTimeField(auto_now=True)
    completion_time = models.DateTimeField(null=True, blank=True)
    
    # Best submission reference
=======
    current_code = models.TextField(blank=True, null=True)
    start_time = models.DateTimeField(auto_now_add=True)
    last_activity = models.DateTimeField(auto_now=True)
    completion_time = models.DateTimeField(blank=True, null=True)
>>>>>>> fcfefbee
    best_submission = models.ForeignKey(
        CodingSubmission, 
        on_delete=models.SET_NULL, 
        null=True, 
        blank=True,
        related_name='best_for_session'
    )
    
    def __str__(self):
<<<<<<< HEAD
        return f"{self.user.username} - {self.challenge.title} Session"
    
    @property
    def time_spent_minutes(self):
        if self.completion_time:
            duration = self.completion_time - self.start_time
        else:
            duration = timezone.now() - self.start_time
        return round(duration.total_seconds() / 60, 1)
    
    class Meta:
        unique_together = ['user', 'challenge']
=======
        return f"{self.user.username} - {self.challenge.title} ({self.status})"
    
    class Meta:
        unique_together = [('user', 'challenge')]
>>>>>>> fcfefbee
        ordering = ['-last_activity']<|MERGE_RESOLUTION|>--- conflicted
+++ resolved
@@ -1,6 +1,5 @@
 from django.db import models
 from django.contrib.auth.models import User
-from django.utils import timezone
 import json
 
 # Create your models here.
@@ -138,11 +137,6 @@
         ordering = ['question__order']
 
 
-<<<<<<< HEAD
-# ======= CODING CHALLENGES MODELS =======
-
-=======
->>>>>>> fcfefbee
 class CodingChallenge(models.Model):
     DIFFICULTY_CHOICES = [
         ('beginner', 'Beginner'),
@@ -151,19 +145,6 @@
         ('expert', 'Expert'),
     ]
     
-<<<<<<< HEAD
-    LANGUAGE_CHOICES = [
-        ('python', 'Python'),
-        ('javascript', 'JavaScript'),
-        ('java', 'Java'),
-        ('cpp', 'C++'),
-        ('csharp', 'C#'),
-        ('go', 'Go'),
-        ('rust', 'Rust'),
-    ]
-    
-=======
->>>>>>> fcfefbee
     CATEGORY_CHOICES = [
         ('algorithms', 'Algorithms'),
         ('data_structures', 'Data Structures'),
@@ -177,8 +158,6 @@
         ('database', 'Database'),
     ]
     
-<<<<<<< HEAD
-=======
     LANGUAGE_CHOICES = [
         ('python', 'Python'),
         ('javascript', 'JavaScript'),
@@ -189,39 +168,16 @@
         ('rust', 'Rust'),
     ]
     
->>>>>>> fcfefbee
     title = models.CharField(max_length=200)
     slug = models.SlugField(unique=True)
     description = models.TextField()
     difficulty = models.CharField(max_length=20, choices=DIFFICULTY_CHOICES)
     category = models.CharField(max_length=30, choices=CATEGORY_CHOICES)
     language = models.CharField(max_length=20, choices=LANGUAGE_CHOICES)
-<<<<<<< HEAD
-    
-    # Problem Statement
-=======
->>>>>>> fcfefbee
     problem_statement = models.TextField()
     input_format = models.TextField(blank=True, null=True)
     output_format = models.TextField(blank=True, null=True)
     constraints = models.TextField(blank=True, null=True)
-<<<<<<< HEAD
-    
-    # Code Templates
-    starter_code = models.TextField(blank=True, null=True)  # Template code for users
-    solution_code = models.TextField(blank=True, null=True)  # Reference solution
-    
-    # Test Cases
-    test_cases = models.JSONField(default=list)  # List of {input, expected_output, is_hidden}
-    
-    # Scoring
-    max_points = models.IntegerField(default=100)
-    time_limit_seconds = models.IntegerField(default=2)  # Execution time limit
-    memory_limit_mb = models.IntegerField(default=128)  # Memory limit
-    
-    # Metadata
-    tags = models.JSONField(default=list)  # Additional tags for filtering
-=======
     starter_code = models.TextField(blank=True, null=True)
     solution_code = models.TextField(blank=True, null=True)
     test_cases = models.JSONField(default=list)
@@ -229,18 +185,13 @@
     time_limit_seconds = models.IntegerField(default=2)
     memory_limit_mb = models.IntegerField(default=128)
     tags = models.JSONField(default=list)
->>>>>>> fcfefbee
     estimated_time_minutes = models.IntegerField(default=30)
     is_active = models.BooleanField(default=True)
     created_at = models.DateTimeField(auto_now_add=True)
     updated_at = models.DateTimeField(auto_now=True)
     
     def __str__(self):
-<<<<<<< HEAD
-        return f"{self.title} ({self.language} - {self.difficulty})"
-=======
         return f"{self.title} ({self.difficulty})"
->>>>>>> fcfefbee
     
     class Meta:
         ordering = ['difficulty', 'title']
@@ -258,44 +209,15 @@
         ('memory_limit_exceeded', 'Memory Limit Exceeded'),
     ]
     
-<<<<<<< HEAD
-    user = models.ForeignKey(User, on_delete=models.CASCADE, null=True, blank=True)  # Allow anonymous submissions
-    challenge = models.ForeignKey(CodingChallenge, on_delete=models.CASCADE)
-    code = models.TextField()
-    status = models.CharField(max_length=30, choices=STATUS_CHOICES, default='pending')
-    
-    # Results
-    score = models.IntegerField(default=0)  # Points earned
-=======
     user = models.ForeignKey(User, on_delete=models.CASCADE)
     challenge = models.ForeignKey(CodingChallenge, on_delete=models.CASCADE)
     code = models.TextField()
     status = models.CharField(max_length=30, choices=STATUS_CHOICES, default='pending')
     score = models.IntegerField(default=0)
->>>>>>> fcfefbee
     tests_passed = models.IntegerField(default=0)
     total_tests = models.IntegerField(default=0)
     execution_time_ms = models.IntegerField(default=0)
     memory_used_mb = models.FloatField(default=0.0)
-<<<<<<< HEAD
-    
-    # Detailed Results
-    test_results = models.JSONField(default=list)  # Detailed test case results
-    error_message = models.TextField(blank=True, null=True)
-    compilation_output = models.TextField(blank=True, null=True)
-    
-    submitted_at = models.DateTimeField(auto_now_add=True)
-    
-    def __str__(self):
-        user_display = self.user.username if self.user else "Anonymous"
-        return f"{user_display} - {self.challenge.title} ({self.status})"
-    
-    @property
-    def success_rate(self):
-        if self.total_tests == 0:
-            return 0
-        return round((self.tests_passed / self.total_tests) * 100, 1)
-=======
     test_results = models.JSONField(default=list)
     error_message = models.TextField(blank=True, null=True)
     compilation_output = models.TextField(blank=True, null=True)
@@ -303,7 +225,6 @@
     
     def __str__(self):
         return f"{self.user.username} - {self.challenge.title} ({self.status})"
->>>>>>> fcfefbee
     
     class Meta:
         ordering = ['-submitted_at']
@@ -319,21 +240,10 @@
     user = models.ForeignKey(User, on_delete=models.CASCADE)
     challenge = models.ForeignKey(CodingChallenge, on_delete=models.CASCADE)
     status = models.CharField(max_length=20, choices=STATUS_CHOICES, default='active')
-<<<<<<< HEAD
-    
-    # Session data
-    current_code = models.TextField(blank=True, null=True)  # Auto-save user's code
-    start_time = models.DateTimeField(auto_now_add=True)
-    last_activity = models.DateTimeField(auto_now=True)
-    completion_time = models.DateTimeField(null=True, blank=True)
-    
-    # Best submission reference
-=======
     current_code = models.TextField(blank=True, null=True)
     start_time = models.DateTimeField(auto_now_add=True)
     last_activity = models.DateTimeField(auto_now=True)
     completion_time = models.DateTimeField(blank=True, null=True)
->>>>>>> fcfefbee
     best_submission = models.ForeignKey(
         CodingSubmission, 
         on_delete=models.SET_NULL, 
@@ -343,23 +253,8 @@
     )
     
     def __str__(self):
-<<<<<<< HEAD
-        return f"{self.user.username} - {self.challenge.title} Session"
-    
-    @property
-    def time_spent_minutes(self):
-        if self.completion_time:
-            duration = self.completion_time - self.start_time
-        else:
-            duration = timezone.now() - self.start_time
-        return round(duration.total_seconds() / 60, 1)
-    
-    class Meta:
-        unique_together = ['user', 'challenge']
-=======
         return f"{self.user.username} - {self.challenge.title} ({self.status})"
     
     class Meta:
         unique_together = [('user', 'challenge')]
->>>>>>> fcfefbee
         ordering = ['-last_activity']