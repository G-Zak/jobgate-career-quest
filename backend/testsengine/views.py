"""
API Views for the testsengine app
Implements backend-only scoring architecture with secure endpoints
"""

from rest_framework import generics, status, permissions
from rest_framework.decorators import api_view, permission_classes
from rest_framework.response import Response
from rest_framework.views import APIView
from django.shortcuts import get_object_or_404
from django.db import transaction
from django.db import models
from django.utils import timezone
from django.core.cache import cache
from django.http import Http404
import logging

from .models import Test, Question, TestSubmission, Answer, Score
from .serializers import (
    TestListSerializer, TestDetailSerializer, QuestionForTestSerializer,
    SubmissionInputSerializer, ScoreDetailSerializer, TestSubmissionSerializer,
    ScoringConfigSerializer, DifficultyDistributionSerializer
)
from .services.scoring_service import ScoringService, ScoringConfig, ScoringUtils

logger = logging.getLogger(__name__)


class TestListView(generics.ListAPIView):
    """
    List all active tests available for taking.
    GET /api/tests/
    """
    serializer_class = TestListSerializer
<<<<<<< HEAD
    permission_classes = [permissions.AllowAny]  # Temporarily allow anonymous access for testing
    
=======
    permission_classes = [permissions.IsAuthenticated]

>>>>>>> f4daaf67
    def get_queryset(self):
        """Return only active tests with questions"""
        return Test.objects.filter(
            is_active=True,
            questions__isnull=False
        ).distinct().order_by('-created_at')

    def list(self, request, *args, **kwargs):
        """Add metadata to the response"""
        response = super().list(request, *args, **kwargs)

        # Add scoring configuration for transparency
        config = ScoringConfig()
        response.data = {
            'tests': response.data,
            'scoring_config': {
                'coefficients': {k: float(v) for k, v in config.DIFFICULTY_COEFFICIENTS.items()},
                'test_duration_minutes': config.TEST_DURATION_MINUTES,
                'scoring_version': config.SCORING_VERSION
            }
        }

        return response


class TestDetailView(generics.RetrieveAPIView):
    """
    Get detailed test information including questions (WITHOUT correct answers).
    GET /api/tests/{id}/

    This is the main endpoint for starting a test.
    """
    serializer_class = TestDetailSerializer
    permission_classes = [permissions.IsAuthenticated]

    def get_queryset(self):
        return Test.objects.filter(is_active=True)

    def retrieve(self, request, *args, **kwargs):
        """Add user-specific metadata and security checks"""
        test = self.get_object()

        # Check if user already has a submission for this test
        existing_submission = TestSubmission.objects.filter(
            user=request.user,
            test=test
        ).first()

        if existing_submission:
            logger.warning(f"User {request.user.username} already has submission for test {test.title}")

        response = super().retrieve(request, *args, **kwargs)

        # Add user-specific metadata
        response.data['user_status'] = {
            'has_previous_submission': existing_submission is not None,
            'previous_submission_id': existing_submission.id if existing_submission else None,
            'previous_score': existing_submission.score.percentage_score if existing_submission and hasattr(existing_submission, 'score') else None
        }

        # Add instructions for frontend
        response.data['instructions'] = {
            'duration_minutes': test.duration_minutes,
            'total_questions': test.total_questions,
            'passing_score': test.passing_score,
            'scoring_info': 'Difficulty coefficients: Easy=1.0, Medium=1.5, Hard=2.0',
            'submission_format': 'Submit answers as {"question_id": "selected_answer"} format',
            'time_tracking': 'Frontend should track total time and send with submission'
        }

        return response


class TestQuestionsView(APIView):
    """
    Get only the questions for a test (alternative endpoint).
    GET /api/tests/{test_id}/questions/

    Provides questions in a cleaner format for frontend consumption.
    """
    # Allow anonymous access and explicitly disable authentication to avoid 401 on expired/invalid tokens
    permission_classes = [permissions.AllowAny]
    authentication_classes = []

    def get(self, request, test_id):
        """Return random questions without correct answers - 21 questions (7 passages × 3 questions)"""
        test = get_object_or_404(Test, id=test_id, is_active=True)

        # Get all questions
        all_questions = test.questions.all()

        if not all_questions.exists():
            return Response(
                {'error': 'No questions found for this test'},
                status=status.HTTP_404_NOT_FOUND
            )

        # For most tests, return 21 random questions; SJT1 returns 15 questions
        # This ensures anti-cheating by randomizing questions each time
        questions = self._get_random_21_questions(all_questions, test_id)

        serializer = QuestionForTestSerializer(questions, many=True)

        return Response({
            'test_id': test.id,
            'test_title': test.title,
            'test_type': test.test_type,
            'duration_minutes': test.duration_minutes,
            'total_questions': len(questions),
            'questions': serializer.data,
            'fetched_at': timezone.now().isoformat(),
            'security_note': 'Correct answers are not included - submit for scoring',
            'random_selection': True,  # All tests now use random selection for anti-cheating
            'selection_info': f'{len(questions)} questions randomly selected from available pool'
        })

    def _get_random_21_questions(self, all_questions, test_id):
        """Get 21 random questions (7 passages × 3 questions) for anti-cheating, or 15 for SJT1"""
        import random

        # Convert to list for easier manipulation
        questions_list = list(all_questions)

        # For SJT1, use 15 questions
        target_count = 15 if test_id == 30 else 21

        if len(questions_list) <= target_count:
            # If we have target_count or fewer questions, return all of them
            random.shuffle(questions_list)
            return questions_list

        # For reading comprehension tests, try to group by passages
        if test_id == 1:  # VRT1 - Reading Comprehension
            return self._get_random_reading_comprehension_questions(questions_list)
        elif test_id in (2, 6):  # VRT2 - Analogies (Advanced) (support legacy IDs 2 and 6)
            # Use weighted distribution 50% hard, 30% medium, 20% easy
            return self._get_weighted_random_21_questions(
                questions_list,
                easy_ratio=0.20,
                medium_ratio=0.30,
                hard_ratio=0.50,
            )
        elif test_id == 30:  # SJT1 uses 15 questions instead of 21
            return self._get_weighted_random_15_questions(
                questions_list,
                easy_ratio=0.20,
                medium_ratio=0.30,
                hard_ratio=0.50,
            )
        elif test_id in (3, 4, 5, 13, 14, 15):  # VRT3/4/5, LRT1/2/3 use weighted selection 50/30/20
            return self._get_weighted_random_21_questions(
                questions_list,
                easy_ratio=0.20,
                medium_ratio=0.30,
                hard_ratio=0.50,
            )
        else:
            # For other tests, select 21 random questions with balanced difficulty
            return self._get_balanced_random_21_questions(questions_list)

    def _get_random_reading_comprehension_questions(self, all_questions):
        """Get 21 random reading comprehension questions (7 passages × 3 questions)"""
        import random

        # Group questions by passage
        passages = {}
        for question in all_questions:
            passage_text = question.passage or "No passage"
            if passage_text not in passages:
                passages[passage_text] = []
            passages[passage_text].append(question)

        # Select 7 random passages
        available_passages = list(passages.keys())
        if len(available_passages) <= 7:
            selected_passages = available_passages
        else:
            selected_passages = random.sample(available_passages, 7)

        # Select 3 questions from each selected passage
        selected_questions = []
        for passage in selected_passages:
            passage_questions = passages[passage]
            if len(passage_questions) >= 3:
                # Select first 3 questions from this passage (maintain order)
                selected_questions.extend(passage_questions[:3])
            else:
                # If less than 3 questions, take all and fill from other passages
                selected_questions.extend(passage_questions)
                remaining_needed = 3 - len(passage_questions)
                # Fill remaining from other passages
                other_questions = [q for p, qs in passages.items() if p != passage for q in qs]
                if other_questions:
                    selected_questions.extend(random.sample(other_questions, min(remaining_needed, len(other_questions))))

        # If we still don't have target_count questions, fill with random questions
        if len(selected_questions) < target_count:
            remaining_questions = [q for q in all_questions if q not in selected_questions]
            needed = target_count - len(selected_questions)
            if remaining_questions:
                selected_questions.extend(random.sample(remaining_questions, min(needed, len(remaining_questions))))

        # DO NOT shuffle - keep questions grouped by passage for proper reading comprehension flow
        return selected_questions[:target_count]  # Ensure exactly target_count questions

    def _get_balanced_random_21_questions(self, all_questions):
        """Get 21 random questions with balanced difficulty distribution"""
        import random

        # Separate questions by difficulty
        easy_questions = [q for q in all_questions if q.difficulty_level == 'easy']
        medium_questions = [q for q in all_questions if q.difficulty_level == 'medium']
        hard_questions = [q for q in all_questions if q.difficulty_level == 'hard']

        # Calculate how many questions to select from each difficulty
        # Target distribution: 8 easy, 8 medium, 5 hard (total 21)
        easy_count = min(8, len(easy_questions))
        medium_count = min(8, len(medium_questions))
        hard_count = min(5, len(hard_questions))

        # If we don't have enough questions in some categories, redistribute
        remaining = 21 - (easy_count + medium_count + hard_count)
        if remaining > 0:
            if len(easy_questions) > easy_count:
                easy_count += min(remaining, len(easy_questions) - easy_count)
                remaining = 21 - (easy_count + medium_count + hard_count)
            if remaining > 0 and len(medium_questions) > medium_count:
                medium_count += min(remaining, len(medium_questions) - medium_count)
                remaining = 21 - (easy_count + medium_count + hard_count)
            if remaining > 0 and len(hard_questions) > hard_count:
                hard_count += min(remaining, len(hard_questions) - hard_count)

        # Randomly select questions from each difficulty level
        selected_questions = []
        if easy_count > 0 and easy_questions:
            selected_questions.extend(random.sample(easy_questions, easy_count))
        if medium_count > 0 and medium_questions:
            selected_questions.extend(random.sample(medium_questions, medium_count))
        if hard_count > 0 and hard_questions:
            selected_questions.extend(random.sample(hard_questions, hard_count))

        # If we still don't have target_count questions, fill with any remaining questions
        target_count = 21  # Default for most tests
        if len(selected_questions) < target_count:
            remaining_questions = [q for q in all_questions if q not in selected_questions]
            needed = target_count - len(selected_questions)
            if remaining_questions:
                selected_questions.extend(random.sample(remaining_questions, min(needed, len(remaining_questions))))

        # Shuffle the final selection to randomize order
        random.shuffle(selected_questions)

        return selected_questions[:target_count]  # Ensure exactly target_count questions

    def _get_weighted_random_15_questions(self, all_questions, easy_ratio=0.2, medium_ratio=0.3, hard_ratio=0.5):
        """Get 15 random questions using provided difficulty ratios (sum ~ 1.0) - for SJT1."""
        return self._get_weighted_random_questions(all_questions, 15, easy_ratio, medium_ratio, hard_ratio)

    def _get_weighted_random_21_questions(self, all_questions, easy_ratio=0.2, medium_ratio=0.3, hard_ratio=0.5):
        """Get 21 random questions using provided difficulty ratios (sum ~ 1.0)."""
        return self._get_weighted_random_questions(all_questions, 21, easy_ratio, medium_ratio, hard_ratio)

    def _get_weighted_random_questions(self, all_questions, target_count, easy_ratio=0.2, medium_ratio=0.3, hard_ratio=0.5):
        """Get target_count random questions using provided difficulty ratios (sum ~ 1.0)."""
        import random

        # Separate by difficulty
        easy = [q for q in all_questions if q.difficulty_level == 'easy']
        med = [q for q in all_questions if q.difficulty_level == 'medium']
        hard = [q for q in all_questions if q.difficulty_level == 'hard']

        total_needed = target_count
        # Initial counts by rounding; adjust to sum to target_count
        counts = {
            'easy': max(0, min(len(easy), int(round(total_needed * easy_ratio)))),
            'medium': max(0, min(len(med), int(round(total_needed * medium_ratio)))),
            'hard': max(0, min(len(hard), int(round(total_needed * hard_ratio)))),
        }
        # Normalize to exactly target_count
        current = counts['easy'] + counts['medium'] + counts['hard']
        # If too many, reduce from the largest bucket(s)
        while current > total_needed:
            bucket = max(counts.keys(), key=lambda k: counts[k])
            if counts[bucket] > 0:
                counts[bucket] -= 1
                current -= 1
            else:
                break
        # If too few, add where capacity exists, prioritizing hard -> medium -> easy
        order = ['hard', 'medium', 'easy']
        pools = {'easy': easy, 'medium': med, 'hard': hard}
        while current < total_needed:
            placed = False
            for k in order:
                if counts[k] < len(pools[k]):
                    counts[k] += 1
                    current += 1
                    placed = True
                    break
            if not placed:
                break

        selected = []
        if counts['easy'] and easy:
            selected.extend(random.sample(easy, counts['easy']))
        if counts['medium'] and med:
            selected.extend(random.sample(med, counts['medium']))
        if counts['hard'] and hard:
            selected.extend(random.sample(hard, counts['hard']))

        # Fill remainder if still short
        if len(selected) < total_needed:
            remaining_pool = [q for q in all_questions if q not in selected]
            need = total_needed - len(selected)
            if remaining_pool:
                selected.extend(random.sample(remaining_pool, min(need, len(remaining_pool))))

        random.shuffle(selected)
        return selected[:total_needed]
class SubmitTestView(APIView):
    """
    Submit test answers for scoring - MAIN SUBMISSION ENDPOINT.
    POST /api/tests/{test_id}/submit/

    This is the primary endpoint for submitting test answers and receiving
    immediate scoring results. Implements the backend-only scoring architecture.

    Request Body: {
        "answers": {"1": "A", "2": "B", "3": "C"},  // question_id -> selected_answer
        "time_taken_seconds": 1200,                  // total test duration
        "submission_metadata": {                      // optional metadata
            "browser": "Chrome",
            "device": "Desktop",
            "session_id": "abc123"
        }
    }
    """
<<<<<<< HEAD
    permission_classes = [permissions.AllowAny]  # Temporarily allow anonymous submissions for testing
    
=======
    permission_classes = [permissions.IsAuthenticated]  # Require authentication for test submission

>>>>>>> f4daaf67
    @transaction.atomic
    def post(self, request, test_id):
        """Process test submission and calculate score"""
        test = get_object_or_404(Test, id=test_id, is_active=True)

        # Handle anonymous users for testing
        user = request.user if request.user.is_authenticated else None

        # Check if user already has a submission for this test (only for authenticated users)
        existing_submission = None
        if user:
            existing_submission = TestSubmission.objects.filter(
                user=user,
                test=test
            ).first()

            if existing_submission:
                logger.warning(f"User {user.username} already has submission for test {test.title}")
                return Response({
                    'error': 'Submission already exists for this test',
                    'existing_submission_id': existing_submission.id,
                    'existing_score': existing_submission.score.percentage_score if hasattr(existing_submission, 'score') else None,
                    'submitted_at': existing_submission.submitted_at.isoformat(),
                    'message': 'Use recalculate endpoint to update score if needed'
                }, status=status.HTTP_409_CONFLICT)

        # Validate input data
        serializer = SubmissionInputSerializer(data=request.data)
        if not serializer.is_valid():
            return Response(
                {'error': 'Invalid submission data', 'details': serializer.errors},
                status=status.HTTP_400_BAD_REQUEST
            )

        validated_data = serializer.validated_data
        answers_data = validated_data['answers']
        time_taken_seconds = validated_data['time_taken_seconds']
        submission_metadata = request.data.get('submission_metadata', {})

        # Additional validation
        validation_result = self._validate_submission_requirements(test, answers_data, time_taken_seconds)
        if not validation_result['valid']:
            return Response({
                'error': 'Submission validation failed',
                'details': validation_result['errors'],
                'warnings': validation_result.get('warnings', [])
            }, status=status.HTTP_400_BAD_REQUEST)

        try:
            # Use scoring service to process submission
            scoring_service = ScoringService()

            submission, score = scoring_service.score_test_submission(
                user=user,  # This will be None for anonymous users
                test=test,
                answers_data=answers_data,
                time_taken_seconds=time_taken_seconds
            )

            # Add submission metadata
            if submission_metadata:
                submission.answers_data.update({'metadata': submission_metadata})
                submission.save()

            user_display = request.user.username if request.user.is_authenticated else "Anonymous"
            logger.info(f"Test submitted successfully: User {user_display}, Test {test.title}, Score {score.percentage_score}%")


            # Return immediate score results with enhanced data
            score_serializer = ScoreDetailSerializer(score)

            response_data = {
                'success': True,
                'submission_id': submission.id,
                'message': 'Test submitted and scored successfully',
                'score': score_serializer.data,
                'submitted_at': submission.submitted_at.isoformat(),
                'processing_info': {
                    'scoring_version': submission.scoring_version,
                    'questions_answered': len(answers_data),
                    'expected_questions': test.total_questions,
                    'completion_rate': len(answers_data) / test.total_questions * 100 if test.total_questions > 0 else 0,
                    'time_efficiency': self._calculate_time_efficiency(time_taken_seconds, test.duration_minutes)
                },
                'next_steps': {
                    'view_detailed_results': f'/api/submissions/{submission.id}/results/',
                    'compare_with_others': f'/api/tests/{test.id}/leaderboard/',
                    'view_analytics': '/api/analytics/scores/'
                }
            }

            # Add warnings if any
            warnings = validation_result.get('warnings', [])
            if warnings:
                response_data['warnings'] = warnings

            # Create TestSession for test history (outside atomic transaction)
            self._create_test_session(user, test, submission, score, answers_data, time_taken_seconds)

            return Response(response_data, status=status.HTTP_201_CREATED)

        except Exception as e:
            logger.error(f"Error processing test submission: {e}")
            return Response(
                {'error': 'Failed to process submission', 'details': str(e)},
                status=status.HTTP_500_INTERNAL_SERVER_ERROR
            )

    def _create_test_session(self, user, test, submission, score, answers_data, time_taken_seconds):
        """Create TestSession record for test history integration (outside atomic transaction)"""
        try:
            from django.contrib.auth.models import User
            from .models import TestSession, TestAnswer
            from django.utils import timezone

            # Only create test session for authenticated users
            if not user or not user.is_authenticated:
                logger.warning(f"No authenticated user for test session creation: user={user}")
                return None

            session_user = user
            logger.info(f"TestSession creation: user={user}, session_user={session_user}")

            # Create test session for authenticated user
            # Use get_or_create to handle unique constraint, then update
            test_session, created = TestSession.objects.get_or_create(
                user=session_user,
                test=test,
                defaults={
                    'status': 'completed',
                    'start_time': submission.submitted_at,
                    'end_time': timezone.now(),
                    'score': float(score.percentage_score),
                    'answers': answers_data,
                    'time_spent': time_taken_seconds
                }
            )

            # Update existing session if it wasn't created
            if not created:
                test_session.status = 'completed'
                test_session.start_time = submission.submitted_at
                test_session.end_time = timezone.now()
                test_session.score = float(score.percentage_score)
                test_session.answers = answers_data
                test_session.time_spent = time_taken_seconds
                test_session.save()
                logger.info(f"Updated existing TestSession: {test_session.id}")
            else:
                logger.info(f"Created new TestSession: {test_session.id}")

            # Create detailed TestAnswer records
            TestAnswer.objects.filter(session=test_session).delete()  # Clear old answers
            for question_id, selected_answer in answers_data.items():
                try:
                    from .models import Question
                    question = Question.objects.get(id=question_id)
                    is_correct = (question.correct_answer == selected_answer)

                    TestAnswer.objects.create(
                        session=test_session,
                        question=question,
                        selected_answer=selected_answer,
                        is_correct=is_correct,
                        time_taken=0  # Could be calculated per question if needed
                    )
                except Question.DoesNotExist:
                    logger.warning(f"Question {question_id} not found for TestSession {test_session.id}")
                    continue

            logger.info(f"TestSession created/updated: {test_session.id} for user {session_user.username}")
            return test_session

        except Exception as e:
            logger.error(f"Failed to create TestSession: {str(e)}")
            logger.error(f"Exception type: {type(e).__name__}")
            import traceback
            logger.error(f"Traceback: {traceback.format_exc()}")
            # Don't fail the main submission if test history fails
            return None

    def _validate_submission_requirements(self, test, answers_data, time_taken_seconds):
        """Validate submission meets test requirements"""
        errors = []
        warnings = []

        # Check that provided questions are valid (allow partial submissions)
        expected_questions = set(str(q.id) for q in test.questions.all())
        provided_questions = set(answers_data.keys())

        extra_questions = provided_questions - expected_questions

        if extra_questions:
            errors.append(f"Invalid question IDs provided: {sorted(extra_questions)}")

        # Allow partial submissions - only validate that provided answers are for valid questions
        if not provided_questions:
            errors.append("No answers provided")

        # Check time constraints
        max_time = test.duration_minutes * 60 + 60  # Allow 1 minute grace period
        if time_taken_seconds > max_time:
            warnings.append(f"Submission time ({time_taken_seconds}s) exceeds test duration ({test.duration_minutes} minutes)")

        if time_taken_seconds < 60:  # Less than 1 minute
            warnings.append(f"Very fast submission ({time_taken_seconds}s) - please verify answers")

        # Check answer format
        valid_answers = ['A', 'B', 'C', 'D', 'E', 'F']
        for question_id, answer in answers_data.items():
            if answer.upper() not in valid_answers:
                errors.append(f"Invalid answer format '{answer}' for question {question_id}")

        return {
            'valid': len(errors) == 0,
            'errors': errors,
            'warnings': warnings
        }

    def _calculate_time_efficiency(self, time_taken_seconds, duration_minutes):
        """Calculate time efficiency metrics"""
        expected_time = duration_minutes * 60
        efficiency = (expected_time / time_taken_seconds) * 100 if time_taken_seconds > 0 else 0

        if efficiency > 100:
            return f"Efficient ({efficiency:.1f}% of allocated time used)"
        elif efficiency > 80:
            return f"Good pace ({efficiency:.1f}% of allocated time used)"
        else:
            return f"Time pressure ({efficiency:.1f}% of allocated time used)"


class TestResultView(generics.RetrieveAPIView):
    """
    Get detailed test results by submission ID.
    GET /api/submissions/{submission_id}/results/
    """
    serializer_class = ScoreDetailSerializer
    permission_classes = [permissions.IsAuthenticated]

    def get_object(self):
        """Get score for the submission, ensuring user owns it"""
        submission_id = self.kwargs['submission_id']
        submission = get_object_or_404(
            TestSubmission,
            id=submission_id,
            user=self.request.user
        )

        if not hasattr(submission, 'score'):
            raise Http404("Score not found for this submission")

        return submission.score


class UserSubmissionsView(generics.ListAPIView):
    """
    List all submissions for the current user.
    GET /api/my-submissions/
    """
    serializer_class = TestSubmissionSerializer
    permission_classes = [permissions.IsAuthenticated]

    def get_queryset(self):
        return TestSubmission.objects.filter(
            user=self.request.user
        ).order_by('-submitted_at')


class TestStatsView(APIView):
    """
    Get statistics for a specific test.
    GET /api/tests/{test_id}/stats/
    """
    permission_classes = [permissions.IsAuthenticated]

    def get(self, request, test_id):
        """Return test statistics and difficulty distribution"""
        test = get_object_or_404(Test, id=test_id, is_active=True)

        # Use scoring utils to analyze the test
        utils = ScoringUtils()
        distribution = utils.validate_difficulty_distribution(test)

        # Get submission statistics
        submissions = TestSubmission.objects.filter(test=test)
        scores = Score.objects.filter(submission__test=test)

        stats = {
            'test_info': {
                'id': test.id,
                'title': test.title,
                'type': test.test_type,
                'total_questions': test.total_questions,
                'max_possible_score': float(test.calculate_max_score()),
                'duration_minutes': test.duration_minutes,
                'passing_score': test.passing_score
            },
            'difficulty_distribution': distribution,
            'submission_stats': {
                'total_submissions': submissions.count(),
                'completed_submissions': submissions.filter(is_complete=True).count(),
                'average_score': float(scores.aggregate(avg=models.Avg('percentage_score'))['avg'] or 0),
                'pass_rate': float(scores.filter(percentage_score__gte=test.passing_score).count() / max(scores.count(), 1) * 100)
            }
        }

        return Response(stats)


# Configuration and Utility Endpoints

@api_view(['GET'])
@permission_classes([permissions.IsAuthenticated])
def scoring_config_view(request):
    """
    Get current scoring configuration.
    GET /api/scoring-config/
    """
    config = ScoringConfig()

    config_data = {
        'difficulty_coefficients': {k: float(v) for k, v in config.DIFFICULTY_COEFFICIENTS.items()},
        'test_duration_minutes': config.TEST_DURATION_MINUTES,
        'scoring_version': config.SCORING_VERSION,
        'grade_thresholds': config.GRADE_THRESHOLDS,
        'passing_score_default': 70
    }

    serializer = ScoringConfigSerializer(config_data)
    return Response(serializer.data)


@api_view(['POST'])
@permission_classes([permissions.IsAuthenticated])
def validate_test_answers(request):
    """
    Validate answer format without scoring (for frontend validation).
    POST /api/validate-answers/

    Body: {
        "test_id": 1,
        "answers": {"1": "A", "2": "B"}
    }
    """
    test_id = request.data.get('test_id')
    answers = request.data.get('answers', {})

    if not test_id:
        return Response({'error': 'test_id is required'}, status=status.HTTP_400_BAD_REQUEST)

    test = get_object_or_404(Test, id=test_id, is_active=True)

    # Validate answer format
    serializer = SubmissionInputSerializer(data={'answers': answers, 'time_taken_seconds': 1})
    if not serializer.is_valid():
        return Response({
            'valid': False,
            'errors': serializer.errors
        }, status=status.HTTP_400_BAD_REQUEST)

    # Check if all questions are answered
    question_ids = set(str(q.id) for q in test.questions.all())
    provided_ids = set(answers.keys())

    missing_questions = question_ids - provided_ids
    extra_questions = provided_ids - question_ids

    return Response({
        'valid': len(missing_questions) == 0 and len(extra_questions) == 0,
        'missing_questions': list(missing_questions),
        'extra_questions': list(extra_questions),
        'total_questions': len(question_ids),
        'answered_questions': len(provided_ids),
        'completion_percentage': len(provided_ids) / len(question_ids) * 100 if question_ids else 0
    })


# Dedicated Scoring Endpoints

class CalculateScoreView(APIView):
    """
    Calculate score for a given set of answers without creating a submission.
    POST /api/tests/{test_id}/calculate-score/

    This endpoint allows calculating scores for preview/validation purposes
    without permanently storing the submission.
    """
    permission_classes = [permissions.IsAuthenticated]

    def post(self, request, test_id):
        """Calculate score without creating permanent submission"""
        test = get_object_or_404(Test, id=test_id, is_active=True)

        # Validate input data
        serializer = SubmissionInputSerializer(data=request.data)
        if not serializer.is_valid():
            return Response(
                {'error': 'Invalid submission data', 'details': serializer.errors},
                status=status.HTTP_400_BAD_REQUEST
            )

        validated_data = serializer.validated_data
        answers_data = validated_data['answers']
        time_taken_seconds = validated_data['time_taken_seconds']

        try:
            # Calculate score without saving to database
            scoring_service = ScoringService()

            # Simulate scoring without database operations
            score_preview = self._calculate_score_preview(
                test, answers_data, time_taken_seconds, scoring_service
            )

            logger.info(f"Score calculated for preview: User {request.user.username}, Test {test.title}, Score {score_preview['percentage_score']}%")

            return Response({
                'success': True,
                'message': 'Score calculated successfully (preview mode)',
                'score_preview': score_preview,
                'calculated_at': timezone.now().isoformat(),
                'note': 'This is a preview calculation - no data has been saved'
            })

        except Exception as e:
            logger.error(f"Error calculating score preview: {e}")
            return Response(
                {'error': 'Failed to calculate score', 'details': str(e)},
                status=status.HTTP_500_INTERNAL_SERVER_ERROR
            )

    def _calculate_score_preview(self, test, answers_data, time_taken_seconds, scoring_service):
        """Calculate score preview without database operations"""
        questions = test.questions.all().order_by('order')

        correct_answers = 0
        raw_score = 0.0
        difficulty_breakdown = {'easy': 0.0, 'medium': 0.0, 'hard': 0.0}
        difficulty_correct = {'easy': 0, 'medium': 0, 'hard': 0}
        answer_details = []

        is_sjt = (test.test_type == 'situational_judgment')

        for question in questions:
            question_id_str = str(question.id)
            selected_answer = answers_data.get(question_id_str, '').upper()

            if is_sjt:
                # SJT preview scoring: use QuestionOption score_value (+2/+1/0/-1)
                from .question_option_model import QuestionOption as _QO
                opt = _QO.objects.filter(question=question, option_letter=selected_answer).first()
                score_value = int(opt.score_value) if opt else 0
                is_correct = (score_value == 2)
                points = float(score_value)
            else:
                is_correct = question.check_answer(selected_answer)
                points = float(scoring_service.config.DIFFICULTY_COEFFICIENTS[question.difficulty_level]) if is_correct else 0.0

            raw_score += points
            if is_correct:
                correct_answers += 1
                difficulty_correct[question.difficulty_level] += 1
                difficulty_breakdown[question.difficulty_level] += points

            answer_details.append({
                'question_id': question.id,
                'question_order': question.order,
                'question_text': question.question_text,
                'selected_answer': selected_answer,
                'correct_answer': question.correct_answer,
                'is_correct': is_correct,
                'difficulty_level': question.difficulty_level,
                'points_awarded': points,
                'scoring_coefficient': float(scoring_service.config.DIFFICULTY_COEFFICIENTS[question.difficulty_level]) if not is_sjt else None
            })

        if is_sjt:
            max_possible_score = float(questions.count() * 2)
        else:
            max_possible_score = float(test.calculate_max_score())
        percentage_score = (raw_score / max_possible_score * 100) if max_possible_score > 0 else 0

        # Calculate grade
        grade_letter = 'F'
        for threshold, grade in scoring_service.config.GRADE_THRESHOLDS.items():
            if percentage_score >= threshold:
                grade_letter = grade
                break

        return {
            'raw_score': raw_score,
            'max_possible_score': max_possible_score,
            'percentage_score': round(percentage_score, 2),
            'correct_answers': correct_answers,
            'total_questions': questions.count(),
            'grade_letter': grade_letter,
            'passed': percentage_score >= test.passing_score,
            'difficulty_breakdown': {
                'easy': {'correct': difficulty_correct['easy'], 'score': difficulty_breakdown['easy']},
                'medium': {'correct': difficulty_correct['medium'], 'score': difficulty_breakdown['medium']},
                'hard': {'correct': difficulty_correct['hard'], 'score': difficulty_breakdown['hard']}
            },
            'time_taken_seconds': time_taken_seconds,
            'average_time_per_question': round(time_taken_seconds / questions.count(), 2) if questions.count() > 0 else 0,
            'answer_details': answer_details
        }


class RecalculateScoreView(APIView):
    """
    Recalculate score for an existing submission.
    POST /api/submissions/{submission_id}/recalculate/

    Useful for debugging or when scoring algorithm is updated.
    """
    permission_classes = [permissions.IsAuthenticated]

    def post(self, request, submission_id):
        """Recalculate score for existing submission"""
        submission = get_object_or_404(
            TestSubmission,
            id=submission_id,
            user=request.user
        )

        try:
            scoring_service = ScoringService()

            # Recalculate the score
            with transaction.atomic():
                new_score = scoring_service.recalculate_score(submission)

            score_serializer = ScoreDetailSerializer(new_score)

            logger.info(f"Score recalculated: Submission {submission_id}, New score {new_score.percentage_score}%")

            return Response({
                'success': True,
                'message': 'Score recalculated successfully',
                'submission_id': submission.id,
                'recalculated_at': timezone.now().isoformat(),
                'score': score_serializer.data
            })

        except Exception as e:
            logger.error(f"Error recalculating score for submission {submission_id}: {e}")
            return Response(
                {'error': 'Failed to recalculate score', 'details': str(e)},
                status=status.HTTP_500_INTERNAL_SERVER_ERROR
            )


class ScoreComparisonView(APIView):
    """
    Compare scores across multiple submissions.
    GET /api/scores/compare/?submissions=1,2,3
    """
    permission_classes = [permissions.IsAuthenticated]

    def get(self, request):
        """Compare multiple scores"""
        submission_ids = request.query_params.get('submissions', '').split(',')

        if not submission_ids or not all(id.strip().isdigit() for id in submission_ids):
            return Response(
                {'error': 'Valid submission IDs required (e.g., ?submissions=1,2,3)'},
                status=status.HTTP_400_BAD_REQUEST
            )

        # Get submissions belonging to the user
        submissions = TestSubmission.objects.filter(
            id__in=[int(id.strip()) for id in submission_ids],
            user=request.user
        ).select_related('test', 'score')

        if not submissions.exists():
            return Response(
                {'error': 'No valid submissions found'},
                status=status.HTTP_404_NOT_FOUND
            )

        comparison_data = []
        for submission in submissions:
            if hasattr(submission, 'score'):
                comparison_data.append({
                    'submission_id': submission.id,
                    'test_title': submission.test.title,
                    'test_type': submission.test.test_type,
                    'submitted_at': submission.submitted_at.isoformat(),
                    'time_taken_seconds': submission.time_taken_seconds,
                    'percentage_score': float(submission.score.percentage_score),
                    'grade_letter': submission.score.grade_letter,
                    'passed': submission.score.passed,
                    'correct_answers': submission.score.correct_answers,
                    'total_questions': submission.score.total_questions,
                    'difficulty_performance': {
                        'easy': f"{submission.score.easy_correct}/3" if submission.score.easy_correct else "0/3",
                        'medium': f"{submission.score.medium_correct}/3" if submission.score.medium_correct else "0/3",
                        'hard': f"{submission.score.hard_correct}/3" if submission.score.hard_correct else "0/3"
                    }
                })

        # Calculate comparison statistics
        scores = [item['percentage_score'] for item in comparison_data]
        comparison_stats = {
            'total_submissions': len(comparison_data),
            'average_score': round(sum(scores) / len(scores), 2) if scores else 0,
            'highest_score': max(scores) if scores else 0,
            'lowest_score': min(scores) if scores else 0,
            'improvement': round(scores[-1] - scores[0], 2) if len(scores) >= 2 else 0,
            'consistency': round(max(scores) - min(scores), 2) if len(scores) > 1 else 0
        }

        return Response({
            'comparison_data': comparison_data,
            'statistics': comparison_stats,
            'generated_at': timezone.now().isoformat()
        })


class LeaderboardView(APIView):
    """
    Get leaderboard for a specific test.
    GET /api/tests/{test_id}/leaderboard/
    """
    permission_classes = [permissions.IsAuthenticated]

    def get(self, request, test_id):
        """Get test leaderboard"""
        test = get_object_or_404(Test, id=test_id, is_active=True)

        # Get top scores for this test
        top_scores = Score.objects.filter(
            submission__test=test
        ).select_related(
            'submission__user', 'submission__test'
        ).order_by('-percentage_score', 'submission__time_taken_seconds')[:10]

        leaderboard_data = []
        for i, score in enumerate(top_scores, 1):
            leaderboard_data.append({
                'rank': i,
                'username': score.submission.user.username,
                'percentage_score': float(score.percentage_score),
                'grade_letter': score.grade_letter,
                'time_taken_seconds': score.submission.time_taken_seconds,
                'submitted_at': score.submission.submitted_at.isoformat(),
                'correct_answers': score.correct_answers,
                'total_questions': score.total_questions
            })

        # Get current user's rank if they have a submission
        user_score = Score.objects.filter(
            submission__test=test,
            submission__user=request.user
        ).first()

        user_rank = None
        if user_score:
            better_scores = Score.objects.filter(
                submission__test=test,
                percentage_score__gt=user_score.percentage_score
            ).count()

            same_scores_faster = Score.objects.filter(
                submission__test=test,
                percentage_score=user_score.percentage_score,
                submission__time_taken_seconds__lt=user_score.submission.time_taken_seconds
            ).count()

            user_rank = better_scores + same_scores_faster + 1

        return Response({
            'test_info': {
                'id': test.id,
                'title': test.title,
                'test_type': test.test_type
            },
            'leaderboard': leaderboard_data,
            'user_rank': user_rank,
            'total_participants': Score.objects.filter(submission__test=test).count(),
            'generated_at': timezone.now().isoformat()
        })


# Analytics and Reporting Endpoints

class ScoreAnalyticsView(APIView):
    """
    Get comprehensive analytics for scores.
    GET /api/analytics/scores/
    """
    permission_classes = [permissions.IsAuthenticated]

    def get(self, request):
        """Get score analytics for the authenticated user"""
        user_submissions = TestSubmission.objects.filter(
            user=request.user
        ).select_related('test', 'score')

        if not user_submissions.exists():
            return Response({
                'message': 'No submissions found for analysis',
                'analytics': None
            })

        # Calculate analytics
        scores = [s.score for s in user_submissions if hasattr(s, 'score')]

        if not scores:
            return Response({
                'message': 'No scored submissions found for analysis',
                'analytics': None
            })

        analytics = {
            'overall_performance': {
                'total_tests_taken': len(scores),
                'average_score': round(sum(float(s.percentage_score) for s in scores) / len(scores), 2),
                'highest_score': max(float(s.percentage_score) for s in scores),
                'lowest_score': min(float(s.percentage_score) for s in scores),
                'tests_passed': sum(1 for s in scores if s.passed),
                'pass_rate': round(sum(1 for s in scores if s.passed) / len(scores) * 100, 2)
            },
            'difficulty_analysis': {
                'easy_average': round(sum(s.easy_correct for s in scores) / (len(scores) * 3) * 100, 2) if scores else 0,
                'medium_average': round(sum(s.medium_correct for s in scores) / (len(scores) * 3) * 100, 2) if scores else 0,
                'hard_average': round(sum(s.hard_correct for s in scores) / (len(scores) * 3) * 100, 2) if scores else 0
            },
            'time_performance': {
                'average_time_per_question': round(sum(float(s.average_time_per_question) for s in scores) / len(scores), 2),
                'fastest_overall': min(s.fastest_question_time for s in scores),
                'slowest_overall': max(s.slowest_question_time for s in scores)
            },
            'progress_trend': [
                {
                    'test_number': i + 1,
                    'percentage_score': float(score.percentage_score),
                    'date': score.submission.submitted_at.isoformat(),
                    'test_title': score.submission.test.title
                }
                for i, score in enumerate(scores)
            ]
        }

        return Response({
            'user': request.user.username,
            'analytics': analytics,
            'generated_at': timezone.now().isoformat()
        })


# Health Check Endpoint

@api_view(['GET'])
@permission_classes([permissions.AllowAny])
def health_check(request):
    """
    Health check endpoint for the API.
    GET /api/health/
    """
    try:
        # Check database connectivity
        test_count = Test.objects.count()
        question_count = Question.objects.count()
        submission_count = TestSubmission.objects.count()
        score_count = Score.objects.count()

        # Check scoring service
        scoring_service = ScoringService()
        config = scoring_service.config

        return Response({
            'status': 'healthy',
            'timestamp': timezone.now().isoformat(),
            'database': {
                'connected': True,
                'tests': test_count,
                'questions': question_count,
                'submissions': submission_count,
                'scores': score_count
            },
            'scoring_service': {
                'available': True,
                'version': config.SCORING_VERSION,
                'coefficients': {k: float(v) for k, v in config.DIFFICULTY_COEFFICIENTS.items()}
            },
            'api_version': '1.0'
        })
    except Exception as e:
        return Response({
            'status': 'unhealthy',
            'error': str(e),
            'timestamp': timezone.now().isoformat()
        }, status=status.HTTP_503_SERVICE_UNAVAILABLE)<|MERGE_RESOLUTION|>--- conflicted
+++ resolved
@@ -32,13 +32,10 @@
     GET /api/tests/
     """
     serializer_class = TestListSerializer
-<<<<<<< HEAD
+
     permission_classes = [permissions.AllowAny]  # Temporarily allow anonymous access for testing
     
-=======
-    permission_classes = [permissions.IsAuthenticated]
-
->>>>>>> f4daaf67
+
     def get_queryset(self):
         """Return only active tests with questions"""
         return Test.objects.filter(
@@ -376,13 +373,10 @@
         }
     }
     """
-<<<<<<< HEAD
+
     permission_classes = [permissions.AllowAny]  # Temporarily allow anonymous submissions for testing
     
-=======
-    permission_classes = [permissions.IsAuthenticated]  # Require authentication for test submission
-
->>>>>>> f4daaf67
+
     @transaction.atomic
     def post(self, request, test_id):
         """Process test submission and calculate score"""
