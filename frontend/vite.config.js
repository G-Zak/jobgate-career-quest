import { defineConfig } from 'vite'
import react from '@vitejs/plugin-react'
import { resolve } from 'path'

export default defineConfig({
  plugins: [react()],
  resolve: {
    alias: {
      '@': resolve(__dirname, 'src'),
      '@app': resolve(__dirname, 'src/app'),
      '@features': resolve(__dirname, 'src/features'),
      '@shared': resolve(__dirname, 'src/shared'),
      '@config': resolve(__dirname, 'src/config'),
      '@components': resolve(__dirname, 'src/components'),
    }
  },
  server: {
    host: '0.0.0.0',
    port: 5173,
    strictPort: true,
    watch: {
      usePolling: true, // 👈 required in Docker
    },
    hmr: {
      clientPort: 5173, // 👈 this allows hot reload to work correctly from outside the container
    }
  },
  build: {
    rollupOptions: {
      output: {
<<<<<<< HEAD
        // Only create a separate chunk for Phaser if it actually exists in the graph
        manualChunks(id) {
          if (id && id.includes('node_modules/phaser')) {
            return 'phaser';
          }
=======
        manualChunks: {
          'phaser': ['phaser'],
          'monaco': ['monaco-editor']
>>>>>>> 2d771606
        }
      }
    }
  },
  assetsInclude: ['**/*.png', '**/*.jpg', '**/*.jpeg', '**/*.gif', '**/*.svg', '**/*.webp', '**/*.mp3', '**/*.wav', '**/*.ogg', '**/*.jsonl']
})<|MERGE_RESOLUTION|>--- conflicted
+++ resolved
@@ -28,17 +28,11 @@
   build: {
     rollupOptions: {
       output: {
-<<<<<<< HEAD
         // Only create a separate chunk for Phaser if it actually exists in the graph
         manualChunks(id) {
           if (id && id.includes('node_modules/phaser')) {
             return 'phaser';
           }
-=======
-        manualChunks: {
-          'phaser': ['phaser'],
-          'monaco': ['monaco-editor']
->>>>>>> 2d771606
         }
       }
     }
