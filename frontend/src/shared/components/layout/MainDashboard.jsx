--- conflicted
+++ resolved
@@ -16,22 +16,6 @@
 import LogicalReasoningTest from '../../../features/skills-assessment/components/LogicalReasoningTest';
 import LRT2Test from '../../../features/skills-assessment/components/LRT2Test';
 import LRT3Test from '../../../features/skills-assessment/components/LRT3Test';
-<<<<<<< HEAD
-import NumericalReasoningTest from '../../../features/skills-assessment/components/NumericalReasoningTest';
-import SituationalJudgmentTest from '../../../features/skills-assessment/components/SituationalJudgmentTest';
-=======
-import SkillsSelector from '../../../features/skills-assessment/components/SkillsSelector';
-import TechnicalTest from '../../../features/skills-assessment/components/TechnicalTest';
-// AdaptiveTest supprimé - les tests sont créés par l'admin
-import SkillBasedTests from '../../../features/skills-assessment/components/SkillBasedTests';
-import TestAdministration from '../../../features/skills-assessment/components/TestAdministration';
-import TestDebugPage from '../../../features/skills-assessment/components/TestDebugPage';
-import TestHistoryDashboard from '../../../features/candidate-dashboard/components/TestHistoryDashboard';
-import { ChallengesList, ChallengeDetail, CodingDashboard } from '../../../features/coding-challenges/components';
-import DebugChallenges from '../../../features/coding-challenges/components/DebugChallenges';
-import SkillTestsOverview from '../../../features/skills-assessment/components/SkillTestsOverview';
-import PracticalTests from '../../../features/coding-challenges/components/PracticalTests';
->>>>>>> 2d771606
 import jobgateLogo from '../../../assets/images/ui/JOBGATE LOGO.png';
 import formationEnLigne from '../../../assets/images/ui/formation_en_ligne.avif';
 import { useScrollOnChange } from '../../utils/scrollUtils';
@@ -208,45 +192,11 @@
       // Handle LRT3 tests (Section 3)
       console.log('✅ Routing to LRT3 test');
       setActiveSection('lrt3-test');
-    } else if (isSituationalFilterAndNumber || isStringWithSituational || isSJTString) {
-      // Handle situational judgment tests
-      console.log('✅ Routing to situational judgment test');
-      setActiveSection('situational-judgment-test');
-    } else if (currentTestFilter === 'numerical' || testId.startsWith('NRT')) {
-      // Handle numerical reasoning tests
-      console.log('✅ Routing to numerical reasoning test');
-      setActiveSection('numerical-reasoning-test');
     } else {
-<<<<<<< HEAD
-      // Handle other test types
+      // Handle other test types (numerical, etc.)
       console.log('❌ Routing to test-session for testId:', testId);
-
       setActiveSection('test-session');
-=======
-      // Check if it's a custom QCM test from our skill-based system
-      const isCustomQCMTest = (typeof testId === 'number' && testId >= 1 && testId <= 100) || 
-                             (typeof testId === 'string' && testId.includes('test'));
-      
-      if (isCustomQCMTest) {
-        console.log('✅ Routing to technical-assessment for custom QCM test:', testId);
-        setActiveSection('technical-assessment');
-      } else {
-        // Handle other test types (numerical, etc.)
-        console.log('❌ Routing to test-session for testId:', testId);
-        setActiveSection('test-session');
-      }
->>>>>>> 2d771606
     }
-  };
-
-  const handleSelectChallenge = (challenge) => {
-    setSelectedChallenge(challenge);
-    setActiveSection(`challenge-${challenge.id}`);
-  };
-
-  const handleBackFromChallenge = () => {
-    setSelectedChallenge(null);
-    setActiveSection('coding-challenges');
   };
 
   const nextSlide = () => {
@@ -549,49 +499,6 @@
               onBackToDashboard={() => setActiveSection('available-tests')} 
               testId={currentTestId}
             />
-<<<<<<< HEAD
-
-          ) : activeSection === 'situational-judgment-test' ? (
-            <SituationalJudgmentTest 
-              onBackToDashboard={() => setActiveSection('available-tests')} 
-              testId={currentTestId}
-            />
-          ) : activeSection === 'numerical-reasoning-test' ? (
-            <NumericalReasoningTest 
-              onBackToDashboard={() => setActiveSection('available-tests')}
-              onComplete={(results) => {
-                console.log('Numerical test completed with results:', results);
-                setActiveSection('available-tests');
-              }}
-              testId={currentTestId}
-            />
-=======
-          ) : activeSection === 'skills-management' ? (
-            <SkillsSelector 
-              userId={1} 
-              onSkillsUpdated={() => console.log('Skills updated')}
-            />
-          ) : activeSection === 'tests-by-competencies' ? (
-            <SkillTestsOverview 
-              onBackToDashboard={() => setActiveSection('applications')} 
-              onStartTest={handleStartTest}
-              userId={1} 
-            />
-          ) : activeSection === 'practical-tests' ? (
-            <PracticalTests onBackToDashboard={() => setActiveSection('applications')} />
-          ) : activeSection === 'technical-assessment' ? (
-            <SkillBasedTests 
-              userId={1}
-              testId={currentTestId}
-              onBackToDashboard={() => setActiveSection('applications')}
-            />
-          ) : activeSection === 'test-administration' ? (
-            <TestAdministration 
-              onBackToDashboard={() => setActiveSection('applications')}
-            />
-          ) : activeSection === 'test-debug' ? (
-            <TestDebugPage />
->>>>>>> 2d771606
           ) : activeSection === 'available-tests' || activeSection.includes('-tests') ? (
             // Show AvailableTests for most test categories
             activeSection === 'technical-tests' ? (
