import React, { useState, useEffect } from 'react';
import { 
  ChevronDownIcon,
  ChevronLeftIcon,
  ChevronRightIcon,
  UserCircleIcon
} from '@heroicons/react/24/outline';
import Dashboard from '../../../features/candidate-dashboard/components/DashboardCandidat';
import AvailableTests from '../../../features/skills-assessment/components/AvailableTests';
import TechnicalTests from '../../../features/skills-assessment/components/TechnicalTests';
import TestLayout from '../../../features/skills-assessment/components/TestLayout';
import VerbalReasoningTest from '../../../features/skills-assessment/components/VerbalReasoningTest';
import SpatialReasoningTest from '../../../features/skills-assessment/components/SpatialReasoningTest';
import DiagrammaticReasoningTest from '../../../features/skills-assessment/components/DiagrammaticReasoningTest';
import AbstractReasoningTest from '../../../features/skills-assessment/components/AbstractReasoningTest';
import LogicalReasoningTest from '../../../features/skills-assessment/components/LogicalReasoningTest';
import LRT2Test from '../../../features/skills-assessment/components/LRT2Test';
import LRT3Test from '../../../features/skills-assessment/components/LRT3Test';
<<<<<<< HEAD
import NumericalReasoningTest from '../../../features/skills-assessment/components/NumericalReasoningTest';
import SituationalJudgmentTest from '../../../features/skills-assessment/components/SituationalJudgmentTest';
=======
import SituationalJudgmentTest from '../../../features/skills-assessment/components/SituationalJudgmentTest';
import MasterSJTTest from '../../../features/skills-assessment/components/MasterSJTTest';
import SkillsSelector from '../../../features/skills-assessment/components/SkillsSelector';
import TechnicalTest from '../../../features/skills-assessment/components/TechnicalTest';
// AdaptiveTest supprimé - les tests sont créés par l'admin
import SkillBasedTests from '../../../features/skills-assessment/components/SkillBasedTests';
import TestAdministration from '../../../features/skills-assessment/components/TestAdministration';
import TestDebugPage from '../../../features/skills-assessment/components/TestDebugPage';
import TestHistoryDashboard from '../../../features/candidate-dashboard/components/TestHistoryDashboard';
import { ChallengesList, ChallengeDetail, CodingDashboard } from '../../../features/coding-challenges/components';
import DebugChallenges from '../../../features/coding-challenges/components/DebugChallenges';
import SkillTestsOverview from '../../../features/skills-assessment/components/SkillTestsOverview';
import PracticalTests from '../../../features/coding-challenges/components/PracticalTests';
>>>>>>> fcfefbee
import jobgateLogo from '../../../assets/images/ui/JOBGATE LOGO.png';
import formationEnLigne from '../../../assets/images/ui/formation_en_ligne.avif';
import { useScrollOnChange } from '../../utils/scrollUtils';
import formationTechnique from '../../../assets/images/ui/formation_technique.avif';
import betterImpressions from '../../../assets/images/ui/better_impressions.avif';

const MainDashboard = () => {
  const [activeSection, setActiveSection] = useState('applications');
  const [showSkillsDropdown, setShowSkillsDropdown] = useState(false);
  const [currentCarouselIndex, setCurrentCarouselIndex] = useState(0);
  const [currentTestFilter, setCurrentTestFilter] = useState(null);
  const [currentTestId, setCurrentTestId] = useState(null);
  const [selectedChallenge, setSelectedChallenge] = useState(null);

  // Universal scroll management using scroll utilities
  useScrollOnChange(activeSection, { smooth: true, attempts: 3 });
  useScrollOnChange(currentTestId, { smooth: true, attempts: 3 });

  // Lock body scroll on test views so only the test area scrolls
  useEffect(() => {
    const isTestView = (
      activeSection === 'spatial-reasoning-test' ||
      activeSection === 'diagrammatic-reasoning-test' ||
      activeSection === 'abstract-reasoning-test' ||
      activeSection === 'logical-reasoning-test' ||
      activeSection === 'lrt2-test' ||
      activeSection === 'lrt3-test' ||
      activeSection === 'test-session' ||
      (typeof activeSection === 'string' && activeSection.startsWith('verbal-reasoning-test'))
    );

    if (isTestView) {
      const previousOverflow = document.body.style.overflow;
      document.body.style.overflow = 'hidden';
      return () => {
        document.body.style.overflow = previousOverflow || '';
      };
    } else {
      document.body.style.overflow = '';
    }
  }, [activeSection]);

  // Map skill categories to test types
  const skillToTestMap = {
    'numerical': 'numerical-tests',
    'verbal': 'verbal-tests', 
    'logical': 'logical-tests',
    'abstract': 'abstract-tests',
    'diagrammatic': 'diagrammatic-tests',
    'spatial': 'spatial-tests',
    'cognitive assessment': 'cognitive-tests',
    'personality': 'personality-tests',
    'situational': 'situational-tests',
    'technical': 'technical-tests',
    'accelerated learning': 'learning-tests'
  };

  const skillCategories = [
    'Accelerated Learning',
    'Numerical', 
    'Verbal',
    'Logical',
    'Abstract',
    'Diagrammatic',
    'Spatial',
    'Cognitive Assessment',
    'Personality',
    'Situational',
    'Technical'
  ];

  const carouselImages = [
    { title: 'Développement Web Avancé', subtitle: 'Maîtrisez les dernières technologies du web', image: formationEnLigne },
    { title: 'Support Technique et Dépannage', subtitle: 'Devenez un expert en résolution de problèmes IT', image: formationTechnique },
    { title: 'Excellence en Service Client', subtitle: "Les clés d'une communication et d'un service réussis", image: betterImpressions }
  ];

  const handleSkillCategoryClick = (skillName) => {
    const normalizedSkill = skillName.toLowerCase();
    const testType = skillToTestMap[normalizedSkill] || 'available-tests';
    
    // Set the filter based on the skill category
    setCurrentTestFilter(normalizedSkill);
    setActiveSection('available-tests');
    // Keep dropdown open - don't close it automatically
  };

  const handleStartTest = (testId) => {
  const isMasterSJT = (typeof testId === 'string' && (testId === 'MASTER-SJT' || testId === 'MASTER-SJT1' || testId.toLowerCase().includes('master-sjt')));
  const isSJT = (typeof testId === 'string' && (testId === 'SJT' || testId.toLowerCase().includes('situational') || testId.toLowerCase().includes('sjt')));
    console.log('=== HANDLE START TEST ===');
    console.log('testId:', testId, 'Type:', typeof testId);
    console.log('currentTestFilter:', currentTestFilter);
    
    const isVerbalComprehensive = testId === 'VERBAL_COMPREHENSIVE';
    const isVerbalFilterAndNumber = (currentTestFilter === 'verbal' && typeof testId === 'number');
    const isStringWithVerbal = (typeof testId === 'string' && testId.toLowerCase().includes('verbal'));
    const isVRTString = (typeof testId === 'string' && testId.startsWith('VRT'));
    
    const isSpatialFilterAndNumber = (currentTestFilter === 'spatial' && typeof testId === 'number');
    const isStringWithSpatial = (typeof testId === 'string' && testId.toLowerCase().includes('spatial'));
    const isSRTString = (typeof testId === 'string' && testId.startsWith('SRT'));
    
    const isDiagrammaticFilterAndNumber = (currentTestFilter === 'diagrammatic' && typeof testId === 'number');
    const isStringWithDiagrammatic = (typeof testId === 'string' && testId.toLowerCase().includes('diagrammatic'));
    const isDRTString = (typeof testId === 'string' && testId.startsWith('DRT'));
    
    const isAbstractFilterAndNumber = (currentTestFilter === 'abstract' && typeof testId === 'number');
    const isStringWithAbstract = (typeof testId === 'string' && testId.toLowerCase().includes('abstract'));
    const isARTString = (typeof testId === 'string' && testId.startsWith('ART'));
<<<<<<< HEAD
    
    const isLogicalFilterAndNumber = (currentTestFilter === 'logical' && typeof testId === 'number');
    const isStringWithLogical = (typeof testId === 'string' && testId.toLowerCase().includes('logical'));
    const isLRTString = (typeof testId === 'string' && testId.startsWith('LRT') && !testId.startsWith('LRT2') && !testId.startsWith('LRT3'));
    const isLRT2String = (typeof testId === 'string' && testId.startsWith('LRT2'));
    const isLRT3String = (typeof testId === 'string' && testId.startsWith('LRT3'));
    
    console.log('isVerbalComprehensive:', isVerbalComprehensive);
    console.log('isVerbalFilterAndNumber:', isVerbalFilterAndNumber);
    console.log('isStringWithVerbal:', isStringWithVerbal);
    console.log('isVRTString:', isVRTString);
    console.log('isSpatialFilterAndNumber:', isSpatialFilterAndNumber);
    console.log('isStringWithSpatial:', isStringWithSpatial);
    console.log('isSRTString:', isSRTString);
    console.log('isDiagrammaticFilterAndNumber:', isDiagrammaticFilterAndNumber);
    console.log('isStringWithDiagrammatic:', isStringWithDiagrammatic);
    console.log('isDRTString:', isDRTString);
    console.log('isAbstractFilterAndNumber:', isAbstractFilterAndNumber);
    console.log('isStringWithAbstract:', isStringWithAbstract);
    console.log('isARTString:', isARTString);
    console.log('isLogicalFilterAndNumber:', isLogicalFilterAndNumber);
    console.log('isStringWithLogical:', isStringWithLogical);
    console.log('isLRTString:', isLRTString);
    console.log('isLRT2String:', isLRT2String);
    console.log('isLRT3String:', isLRT3String);
=======
>>>>>>> fcfefbee
    
    const isLogicalFilterAndNumber = (currentTestFilter === 'logical' && typeof testId === 'number');
    const isStringWithLogical = (typeof testId === 'string' && testId.toLowerCase().includes('logical'));
    const isLRTString = (typeof testId === 'string' && testId.startsWith('LRT') && !testId.startsWith('LRT2') && !testId.startsWith('LRT3'));
    const isLRT2String = (typeof testId === 'string' && testId.startsWith('LRT2'));
    const isLRT3String = (typeof testId === 'string' && testId.startsWith('LRT3'));
    
    console.log('isVerbalComprehensive:', isVerbalComprehensive);
    console.log('isVerbalFilterAndNumber:', isVerbalFilterAndNumber);
    console.log('isStringWithVerbal:', isStringWithVerbal);
    console.log('isVRTString:', isVRTString);
    console.log('isSpatialFilterAndNumber:', isSpatialFilterAndNumber);
    console.log('isStringWithSpatial:', isStringWithSpatial);
    console.log('isSRTString:', isSRTString);
    console.log('isDiagrammaticFilterAndNumber:', isDiagrammaticFilterAndNumber);
    console.log('isStringWithDiagrammatic:', isStringWithDiagrammatic);
    console.log('isDRTString:', isDRTString);
    console.log('isAbstractFilterAndNumber:', isAbstractFilterAndNumber);
    console.log('isStringWithAbstract:', isStringWithAbstract);
    console.log('isARTString:', isARTString);
    console.log('isLogicalFilterAndNumber:', isLogicalFilterAndNumber);
    console.log('isStringWithLogical:', isStringWithLogical);
    console.log('isLRTString:', isLRTString);
    console.log('isLRT2String:', isLRT2String);
    console.log('isLRT3String:', isLRT3String);
    
  // Set the current test ID
    setCurrentTestId(testId);
    
    // Check if it's a verbal reasoning test
    if (isMasterSJT) {
      console.log('✅ Routing to Master SJT');
      setActiveSection('master-sjt');
    } else if (isSJT) {
      console.log('✅ Routing to Situational Judgment Test');
      setActiveSection('situational-judgment-test');
    } else if (isVerbalComprehensive || isVerbalFilterAndNumber || isStringWithVerbal || isVRTString) {
      // Extract language from test ID if it's comprehensive
      const language = testId.toString().includes('_FRENCH') ? 'french' : 'english';
      console.log('✅ Routing to verbal reasoning test with language:', language);
      setActiveSection(`verbal-reasoning-test-${language}`);
    } else if (isSpatialFilterAndNumber || isStringWithSpatial || isSRTString) {
      // Handle spatial reasoning tests
      console.log('✅ Routing to spatial reasoning test');
      setActiveSection('spatial-reasoning-test');
    } else if (isDiagrammaticFilterAndNumber || isStringWithDiagrammatic || isDRTString) {
      // Handle diagrammatic reasoning tests
      console.log('✅ Routing to diagrammatic reasoning test');
      setActiveSection('diagrammatic-reasoning-test');
    } else if (isAbstractFilterAndNumber || isStringWithAbstract || isARTString) {
      // Handle abstract reasoning tests
      console.log('✅ Routing to abstract reasoning test');
      setActiveSection('abstract-reasoning-test');
    } else if (isLogicalFilterAndNumber || isStringWithLogical || isLRTString) {
      // Handle logical reasoning tests (Section 1)
      console.log('✅ Routing to logical reasoning test');
      setActiveSection('logical-reasoning-test');
    } else if (isLRT2String) {
      // Handle LRT2 tests (Section 2)
      console.log('✅ Routing to LRT2 test');
      setActiveSection('lrt2-test');
    } else if (isLRT3String) {
      // Handle LRT3 tests (Section 3)
      console.log('✅ Routing to LRT3 test');
      setActiveSection('lrt3-test');
<<<<<<< HEAD
    } else if (currentTestFilter === 'numerical' || testId.startsWith('NRT')) {
      // Handle numerical reasoning tests
      console.log('✅ Routing to numerical reasoning test');
      setActiveSection('numerical-reasoning-test');
    } else if (currentTestFilter === 'situational' || testId === 'SJT' || testId.startsWith('SJT')) {
      // Handle situational judgment tests
      console.log('✅ Routing to situational judgment test');
      setActiveSection('master-sjt-test');
    } else {
      // Handle other test types
      console.log('❌ Routing to test-session for testId:', testId);
      setActiveSection('test-session');
=======
    } else {
      // Check if it's a custom QCM test from our skill-based system
      const isCustomQCMTest = (typeof testId === 'number' && testId >= 1 && testId <= 100) || 
                             (typeof testId === 'string' && testId.includes('test'));
      
      if (isCustomQCMTest) {
        console.log('✅ Routing to technical-assessment for custom QCM test:', testId);
        setActiveSection('technical-assessment');
      } else {
        // Handle other test types (numerical, etc.)
        console.log('❌ Routing to test-session for testId:', testId);
        setActiveSection('test-session');
      }
>>>>>>> fcfefbee
    }
  };

  const handleSelectChallenge = (challenge) => {
    setSelectedChallenge(challenge);
    setActiveSection(`challenge-${challenge.id}`);
  };

  const handleBackFromChallenge = () => {
    setSelectedChallenge(null);
    setActiveSection('coding-challenges');
  };

  const nextSlide = () => {
    setCurrentCarouselIndex((prev) => (prev + 1) % carouselImages.length);
  };

  const prevSlide = () => {
    setCurrentCarouselIndex((prev) => (prev - 1 + carouselImages.length) % carouselImages.length);
  };

  return (
    <div id="dashboard-root" className="min-h-screen bg-gray-50">
      {/* Top Header Bar */}
      <div id="app-header" className="header-bar h-16 bg-white border-b border-gray-200 px-12 fixed top-0 left-0 right-0 z-20">
        <div className="header-content h-full flex items-center justify-between max-w-screen-2xl mx-auto">
          {/* Logo */}
          <div className="logo-container flex items-center">
            <img 
              src={jobgateLogo} 
              alt="Jobgate" 
              className="logo-image h-8"
            />
          </div>
          
          {/* Center Navigation */}
          <nav id="main-nav" className="main-navigation flex items-center space-x-8">
            <button 
              onClick={() => setActiveSection('dashboard')}
              className={`nav-button text-base font-medium transition-colors pb-1 ${
                activeSection === 'dashboard' 
                  ? 'text-blue-500 border-b-2 border-blue-500' 
                  : 'text-gray-700 hover:text-blue-500'
              }`}
            >
              Tableau de bord
            </button>
            
            <button 
              onClick={() => setActiveSection('jobs')}
              className={`nav-button text-base font-medium transition-colors pb-1 ${
                activeSection === 'jobs' 
                  ? 'text-blue-500 border-b-2 border-blue-500' 
                  : 'text-gray-700 hover:text-blue-500'
              }`}
            >
              Offres d'emploi
            </button>
            
            <button 
              onClick={() => setActiveSection('career')}
              className={`nav-button text-base font-medium transition-colors pb-1 ${
                activeSection === 'career' 
                  ? 'text-blue-500 border-b-2 border-blue-500' 
                  : 'text-gray-700 hover:text-blue-500'
              }`}
            >
              Conseils de carrière
            </button>
          </nav>

          {/* Right Avatar */}
          <div className="user-avatar w-8 h-8 bg-gray-300 rounded-full"></div>
        </div>
      </div>

      <div id="dashboard-layout" className="main-layout flex max-w-screen-2xl mx-auto px-12 pt-28 gap-8 items-start">
        {/* Left Navigation Strip */}
        <div id="sidebar" className="sidebar-navigation w-72">
          <div className="sidebar-card w-72 bg-white rounded-xl shadow-sm fixed top-28 h-[calc(100vh-8rem)] overflow-y-auto z-10">
            {/* Primary Navigation */}
            <div className="primary-nav-section p-6 space-y-3">
              <button 
                onClick={() => setActiveSection('explore')}
                className={`sidebar-nav-item w-full flex items-center justify-between px-4 py-3 rounded-lg text-left font-semibold text-sm transition-colors ${
                  activeSection === 'explore'
                    ? 'text-blue-500 bg-blue-50 border-l-4 border-blue-500'
                    : 'text-gray-700 hover:bg-blue-50'
                }`}
              >
                Explorer les offres
              </button>
              
              <button 
                onClick={() => setActiveSection('saved')}
                className={`sidebar-nav-item w-full flex items-center justify-between px-4 py-3 rounded-lg text-left font-semibold text-sm transition-colors ${
                  activeSection === 'saved'
                    ? 'text-blue-500 bg-blue-50 border-l-4 border-blue-500'
                    : 'text-gray-700 hover:bg-blue-50'
                }`}
              >
                Offres sauvegardées
              </button>
              
              <button 
                onClick={() => setActiveSection('applications')}
                className={`sidebar-nav-item w-full flex items-center justify-between px-4 py-3 rounded-lg text-left font-semibold text-sm transition-colors ${
                  activeSection === 'applications'
                    ? 'text-blue-500 bg-blue-50 border-l-4 border-blue-500'
                    : 'text-gray-700 hover:bg-blue-50'
                }`}
              >
                Mes candidatures
              </button>
            </div>

            {/* Separator */}
            <div className="nav-separator border-t border-gray-200 mx-6"></div>

            {/* Skills Validation Dropdown */}
            <div id="skills-validation" className="skills-validation-section p-6">
              <button 
                onClick={() => setShowSkillsDropdown(!showSkillsDropdown)}
                className="skills-dropdown-trigger w-full flex items-center justify-between px-4 py-3 rounded-lg text-left text-gray-700 text-sm font-semibold transition-colors hover:bg-blue-50"
              >
                <span>Validation des compétences</span>
                <ChevronDownIcon className={`dropdown-icon w-4 h-4 ml-2 transition-transform ${showSkillsDropdown ? 'rotate-180' : ''}`} />
              </button>

              {/* Skills Categories Sub-options */}
              {showSkillsDropdown && (
                <div id="skills-dropdown" className="skills-dropdown-menu mt-3 pl-4 space-y-2 max-h-48 overflow-y-auto">
                  {skillCategories.map((skill, index) => (
                    <button
                      key={index}
                      onClick={() => handleSkillCategoryClick(skill)}
                      className={`skill-category-item block w-full text-left pl-4 pr-2 py-2 text-xs transition-colors rounded ${
                        activeSection === skillToTestMap[skill.toLowerCase()] || activeSection === `skill-${skill.toLowerCase().replace(/\s+/g, '-')}`
                          ? 'bg-blue-50 text-blue-500 font-semibold border-l-2 border-blue-500'
                          : 'text-gray-700 hover:bg-blue-50 hover:text-blue-500'
                      }`}
                    >
                      {skill}
                    </button>
                  ))}
                </div>
              )}
            </div>

            {/* Separator */}
            <div className="nav-separator border-t border-gray-200 mx-6"></div>

            {/* Additional Navigation Items */}
            <div className="secondary-nav-section p-6 space-y-3">
              <button 
                onClick={() => setActiveSection('skills-management')}
                className={`sidebar-nav-item w-full flex items-center justify-between px-4 py-3 rounded-lg text-left font-semibold text-sm transition-colors ${
                  activeSection === 'skills-management'
                    ? 'text-blue-500 bg-blue-50 border-l-4 border-blue-500'
                    : 'text-gray-700 hover:bg-blue-50'
                }`}
              >
                Gestion des compétences
              </button>
              
              <button 
                onClick={() => setActiveSection('tests-by-competencies')}
                className={`sidebar-nav-item w-full flex items-center justify-between px-4 py-3 rounded-lg text-left font-semibold text-sm transition-colors ${
                  activeSection === 'tests-by-competencies'
                    ? 'text-blue-500 bg-blue-50 border-l-4 border-blue-500'
                    : 'text-gray-700 hover:bg-blue-50'
                }`}
              >
                📝 Tests par Compétences
              </button>
              
              <button 
                onClick={() => setActiveSection('practical-tests')}
                className={`sidebar-nav-item w-full flex items-center justify-between px-4 py-3 rounded-lg text-left font-semibold text-sm transition-colors ${
                  activeSection === 'practical-tests'
                    ? 'text-blue-500 bg-blue-50 border-l-4 border-blue-500'
                    : 'text-gray-700 hover:bg-blue-50'
                }`}
              >
                💻 Tests Pratiques
              </button>
              
              <button 
                onClick={() => setActiveSection('coding-challenges')}
                className={`sidebar-nav-item w-full flex items-center justify-between px-4 py-3 rounded-lg text-left font-semibold text-sm transition-colors ${
                  activeSection === 'coding-challenges' || activeSection === 'coding-dashboard' || activeSection.startsWith('challenge-')
                    ? 'text-blue-500 bg-blue-50 border-l-4 border-blue-500'
                    : 'text-gray-700 hover:bg-blue-50'
                }`}
              >
                � Debug: Défis
              </button>
              
              <button 
                onClick={() => setActiveSection('technical-assessment')}
                className={`sidebar-nav-item w-full flex items-center justify-between px-4 py-3 rounded-lg text-left font-semibold text-sm transition-colors ${
                  activeSection === 'technical-assessment'
                    ? 'text-blue-500 bg-blue-50 border-l-4 border-blue-500'
                    : 'text-gray-700 hover:bg-blue-50'
                }`}
              >
                � Debug: QCM Skills
              </button>
              
              {/* Test adaptatif supprimé - tests créés par l'admin */}
              
              {/* Administration supprimée - tests créés par l'admin Django */}
              
              <button 
                onClick={() => setActiveSection('test-debug')}
                className={`sidebar-nav-item w-full flex items-center justify-between px-4 py-3 rounded-lg text-left font-semibold text-sm transition-colors ${
                  activeSection === 'test-debug'
                    ? 'text-blue-500 bg-blue-50 border-l-4 border-blue-500'
                    : 'text-gray-700 hover:bg-blue-50'
                }`}
              >
                🔧 Debug Tests API
              </button>
              
              <button 
                onClick={() => setActiveSection('mon-espace')}
                className={`sidebar-nav-item w-full flex items-center justify-between px-4 py-3 rounded-lg text-left font-semibold text-sm transition-colors ${
                  activeSection === 'mon-espace'
                    ? 'text-blue-500 bg-blue-50 border-l-4 border-blue-500'
                    : 'text-gray-700 hover:bg-blue-50'
                }`}
              >
                Mon espace
              </button>
              
              <button 
                onClick={() => setActiveSection('offres-recommandees')}
                className={`sidebar-nav-item w-full flex items-center justify-between px-4 py-3 rounded-lg text-left font-semibold text-sm transition-colors ${
                  activeSection === 'offres-recommandees'
                    ? 'text-blue-500 bg-blue-50 border-l-4 border-blue-500'
                    : 'text-gray-700 hover:bg-blue-50'
                }`}
              >
                Offres recommandées
              </button>
              
              <button 
                onClick={() => setActiveSection('historique-tests')}
                className={`sidebar-nav-item w-full flex items-center justify-between px-4 py-3 rounded-lg text-left font-semibold text-sm transition-colors ${
                  activeSection === 'historique-tests'
                    ? 'text-blue-500 bg-blue-50 border-l-4 border-blue-500'
                    : 'text-gray-700 hover:bg-blue-50'
                }`}
              >
                Historique des tests
              </button>
            </div>
          </div>
        </div>

        {/* Central Content Zone */}
        <div id="main-content" className="main-content-area flex-1 max-w-4xl">
          {/* Scrollable Content Container */}
          <div className="h-[calc(100vh-7rem)] overflow-y-auto overflow-x-hidden">
            {/* Debug info (hidden by default) */}
            {false && (
              <div style={{position: 'fixed', top: 0, right: 0, background: 'yellow', padding: '10px', zIndex: 9999, fontSize: '12px'}}>
                ActiveSection: {activeSection}<br/>
                CurrentTestId: {currentTestId}<br/>
                CurrentTestFilter: {currentTestFilter}
              </div>
            )}
          
          {activeSection === 'dashboard' ? (
            <Dashboard onNavigateToSection={setActiveSection} />
          ) : activeSection === 'test-session' ? (
            <TestLayout />
          ) : activeSection.startsWith('verbal-reasoning-test') ? (
            <VerbalReasoningTest 
              onBackToDashboard={() => setActiveSection('available-tests')} 
              language={activeSection.includes('french') ? 'french' : 'english'}
              testId={currentTestId}
            />
          ) : activeSection === 'spatial-reasoning-test' ? (
            <SpatialReasoningTest 
              onBackToDashboard={() => setActiveSection('available-tests')} 
              testId={currentTestId}
            />
          ) : activeSection === 'diagrammatic-reasoning-test' ? (
            <DiagrammaticReasoningTest 
              onBackToDashboard={() => setActiveSection('available-tests')} 
              testId={currentTestId}
            />
          ) : activeSection === 'abstract-reasoning-test' ? (
            <AbstractReasoningTest 
              onBackToDashboard={() => setActiveSection('available-tests')} 
              testId={currentTestId}
            />
          ) : activeSection === 'logical-reasoning-test' ? (
            <LogicalReasoningTest 
              onBackToDashboard={() => setActiveSection('available-tests')} 
<<<<<<< HEAD
              testId={currentTestId}
            />
          ) : activeSection === 'lrt2-test' ? (
            <LRT2Test 
              onBackToDashboard={() => setActiveSection('available-tests')} 
              testId={currentTestId}
            />
          ) : activeSection === 'lrt3-test' ? (
            <LRT3Test 
              onBackToDashboard={() => setActiveSection('available-tests')} 
              testId={currentTestId}
            />
          ) : activeSection === 'numerical-reasoning-test' ? (
            <NumericalReasoningTest 
              onBackToDashboard={() => setActiveSection('available-tests')}
              onComplete={(results) => {
                console.log('Numerical test completed with results:', results);
                setActiveSection('available-tests');
              }}
              testId={currentTestId}
            />
          ) : activeSection === 'master-sjt-test' ? (
            <SituationalJudgmentTest 
              onBackToDashboard={() => setActiveSection('available-tests')}
              onComplete={(results) => {
                console.log('SJT test completed with results:', results);
                setActiveSection('available-tests');
              }}
              testId={currentTestId}
=======
              testId={currentTestId}
            />
          ) : activeSection === 'lrt2-test' ? (
            <LRT2Test 
              onBackToDashboard={() => setActiveSection('available-tests')} 
              testId={currentTestId}
            />
          ) : activeSection === 'lrt3-test' ? (
            <LRT3Test 
              onBackToDashboard={() => setActiveSection('available-tests')} 
              testId={currentTestId}
            />
          ) : activeSection === 'skills-management' ? (
            <SkillsSelector 
              userId={1} 
              onSkillsUpdated={() => console.log('Skills updated')}
            />
          ) : activeSection === 'tests-by-competencies' ? (
            <SkillTestsOverview 
              onBackToDashboard={() => setActiveSection('applications')} 
              onStartTest={handleStartTest}
              userId={1} 
            />
          ) : activeSection === 'practical-tests' ? (
            <PracticalTests onBackToDashboard={() => setActiveSection('applications')} />
          ) : activeSection === 'technical-assessment' ? (
            <SkillBasedTests 
              userId={1}
              testId={currentTestId}
              onBackToDashboard={() => setActiveSection('applications')}
            />
          ) : activeSection === 'situational-judgment-test' ? (
            <SituationalJudgmentTest 
              onBackToDashboard={() => setActiveSection('available-tests')}
              testId={currentTestId}
            />
          ) : activeSection === 'master-sjt' ? (
            <MasterSJTTest 
              onClose={() => setActiveSection('available-tests')}
            />
          ) : activeSection === 'test-administration' ? (
            <TestAdministration 
              onBackToDashboard={() => setActiveSection('applications')}
>>>>>>> fcfefbee
            />
          ) : activeSection === 'test-debug' ? (
            <TestDebugPage />
          ) : activeSection === 'available-tests' || activeSection.includes('-tests') ? (
            // Show AvailableTests for most test categories
            activeSection === 'technical-tests' ? (
              <TechnicalTests onBackToDashboard={() => setActiveSection('applications')} />
            ) : (
              <AvailableTests 
                onBackToDashboard={() => setActiveSection('applications')} 
                onStartTest={handleStartTest}
                testFilter={currentTestFilter}
              />
            )
          ) : activeSection.startsWith('skill-') ? (
            // Skills Practice Content
            <div className="skills-practice-content space-y-6">
              <div className="skills-header text-center py-12">
                <h1 className="page-title text-3xl font-bold text-gray-800 mb-4">
                  {activeSection.split('skill-')[1].split('-').map(word => word.charAt(0).toUpperCase() + word.slice(1)).join(' ')} - Pratique
                </h1>
                <p className="page-description text-lg text-gray-600 max-w-3xl mx-auto">
                  Améliorez vos compétences grâce à des sessions de pratique complètes et suivez vos progrès dans cette catégorie de compétences.
                </p>
              </div>
              
              <div className="skills-card bg-white rounded-xl shadow-sm p-8">
                <h2 className="card-title text-xl font-semibold text-gray-800 mb-4">
                  {activeSection.split('skill-')[1].split('-').map(word => word.charAt(0).toUpperCase() + word.slice(1)).join(' ')}
                </h2>
                <p className="card-description text-gray-600 mb-6">
                  Les exercices d'évaluation et de pratique interactifs seront disponibles ici. Cette évaluation de catégorie de compétences est prête à commencer.
                </p>
                <button 
                  onClick={() => setActiveSection('available-tests')}
                  className="start-assessment-btn bg-blue-500 hover:bg-blue-600 text-white px-6 py-3 rounded-lg text-sm transition-colors"
                >
                  Commencer l'évaluation
                </button>
              </div>
            </div>
          ) : activeSection === 'mon-espace' ? (
            <div className="space-y-6">
              <div className="text-center py-12">
                <h1 className="text-3xl font-bold text-[#4A5869] mb-4">Mon Espace</h1>
                <p className="text-lg text-[#4A5869]/70 max-w-3xl mx-auto">
                  Gérez votre profil, vos préférences et vos paramètres personnels.
                </p>
              </div>
              <div className="bg-white rounded-[12px] shadow-[0_2px_8px_rgba(0,0,0,0.08)] p-8">
                <h2 className="text-xl font-semibold text-[#4A5869] mb-4">Espace Personnel</h2>
                <p className="text-[#4A5869]/70">
                  Votre espace personnel sera implémenté ici avec la gestion du profil et les paramètres.
                </p>
              </div>
            </div>
          ) : activeSection === 'offres-recommandees' ? (
            <div className="space-y-6">
              <div className="text-center py-12">
                <h1 className="text-3xl font-bold text-[#4A5869] mb-4">Offres Recommandées</h1>
                <p className="text-lg text-[#4A5869]/70 max-w-3xl mx-auto">
                  Découvrez les offres d'emploi personnalisées en fonction de votre profil et de vos compétences.
                </p>
              </div>
              <div className="bg-white rounded-[12px] shadow-[0_2px_8px_rgba(0,0,0,0.08)] p-8">
                <h2 className="text-xl font-semibold text-[#4A5869] mb-4">Recommandations Personnalisées</h2>
                <p className="text-[#4A5869]/70">
                  Le système de recommandations d'offres sera implémenté ici avec des suggestions basées sur votre profil.
                </p>
              </div>
            </div>
          ) : activeSection === 'historique-tests' ? (
            <TestHistoryDashboard />
          ) : activeSection === 'coding-challenges' ? (
            <ChallengesList onSelectChallenge={handleSelectChallenge} />
          ) : activeSection === 'coding-dashboard' ? (
            <CodingDashboard />
          ) : activeSection.startsWith('challenge-') ? (
            <ChallengeDetail 
              challenge={selectedChallenge} 
              onBack={handleBackFromChallenge}
            />
          ) : (
            <>
              {/* Blue Banner Header */}
              <div className="career-banner bg-slate-800 rounded-lg p-8 mb-6 relative overflow-hidden">
                <div className="banner-content flex items-center justify-between">
                  <div className="banner-text flex-1 pr-8">
                    <h1 className="banner-title text-white text-2xl font-medium mb-6 leading-tight">Développez votre potentiel professionnel</h1>
                    <p className="banner-description text-white/80 text-sm leading-relaxed max-w-lg">
                      Découvrez nos conseils d'experts, les tendances du marché et des recommandations pratiques pour ajuster votre parcours professionnel.
                    </p>
                  </div>
                  
                  {/* Carousel */}
                  <div className="career-carousel relative w-full max-w-xl overflow-hidden rounded-xl shadow-lg">
                    <div 
                      className="carousel-slider flex transition-transform duration-700 ease-in-out"
                      style={{ transform: `translateX(-${currentCarouselIndex * 100}%)` }}
                    >
                      {carouselImages.map((item, index) => (
                        <div key={index} className="carousel-slide w-full flex-shrink-0">
                          <div className="slide-card overflow-hidden w-full h-64 relative group">
                            <img 
                              src={item.image} 
                              alt={item.title}
                              className="slide-image w-full h-full object-cover transition-transform duration-700 group-hover:scale-105"
                            />
                            <div className="slide-overlay absolute inset-0 bg-gradient-to-t from-black/80 via-black/30 to-transparent"></div>
                            <div className="slide-content absolute bottom-6 left-6 right-6 text-white">
                              <h3 className="slide-title font-bold text-lg mb-2 text-shadow-lg leading-tight">{item.title}</h3>
                              <p className="slide-subtitle text-white/95 text-sm leading-relaxed text-shadow-md">{item.subtitle}</p>
                            </div>
                            
                            {/* Decorative element */}
                            <div className="absolute top-4 right-4 w-3 h-3 bg-white/30 rounded-full animate-pulse"></div>
                          </div>
                        </div>
                      ))}
                    </div>
                    
                    {/* Carousel Controls */}
                    <button 
                      onClick={prevSlide}
                      className="carousel-prev-btn absolute left-3 top-1/2 transform -translate-y-1/2 bg-white/25 hover:bg-white/40 backdrop-blur-sm rounded-full p-3 transition-all duration-300 z-10 hover:scale-110 shadow-lg"
                    >
                      <ChevronLeftIcon className="prev-icon w-5 h-5 text-white drop-shadow-md" />
                    </button>
                    <button 
                      onClick={nextSlide}
                      className="carousel-next-btn absolute right-3 top-1/2 transform -translate-y-1/2 bg-white/25 hover:bg-white/40 backdrop-blur-sm rounded-full p-3 transition-all duration-300 z-10 hover:scale-110 shadow-lg"
                    >
                      <ChevronRightIcon className="next-icon w-5 h-5 text-white drop-shadow-md" />
                    </button>
                    
                    {/* Dots Indicator */}
                    <div className="carousel-indicators absolute bottom-4 left-1/2 transform -translate-x-1/2 flex justify-center space-x-3 z-10">
                      {carouselImages.map((_, index) => (
                        <button
                          key={index}
                          onClick={() => setCurrentCarouselIndex(index)}
                          className={`indicator-dot transition-all duration-300 rounded-full ${
                            index === currentCarouselIndex 
                              ? 'bg-white w-8 h-3 shadow-lg' 
                              : 'bg-white/50 hover:bg-white/75 w-3 h-3 hover:scale-110'
                          }`}
                        />
                      ))}
                    </div>
                  </div>
                </div>
              </div>

              {/* Offers Card */}
              <div className="job-offers-card bg-white rounded-xl shadow-sm p-6">
                <div className="offers-header flex items-center justify-between mb-4">
                  <h2 className="offers-title text-gray-800 font-medium text-lg">Offres</h2>
                  <button className="view-all-btn text-blue-500 text-sm hover:underline">Voir tout</button>
                </div>
                
                {/* Job Offer Card */}
                <div className="job-offer-item border border-gray-200 rounded-lg p-4">
                  <div className="offer-content flex items-start space-x-4">
                    {/* Company Logo */}
                    <div className="company-logo w-12 h-12 bg-blue-500 rounded-full flex items-center justify-center text-white font-bold text-sm">
                      J
                    </div>
                    
                    {/* Job Details */}
                    <div className="job-details flex-1">
                      <h3 className="job-title font-medium text-gray-800 mb-1">Développeur Backend</h3>
                      <p className="company-name text-gray-800 text-sm mb-2">JOBGATE</p>
                      <p className="job-location text-gray-800 text-sm mb-3">📍 Casablanca, Maroc</p>
                      
                      {/* Tags */}
                      <div className="job-tags flex space-x-2 mb-3">
                        <span className="job-tag bg-blue-50 text-blue-500 px-2 py-1 rounded text-xs">Stage</span>
                        <span className="job-tag bg-blue-50 text-blue-500 px-2 py-1 rounded text-xs">Télétravail</span>
                        <span className="job-tag bg-blue-50 text-blue-500 px-2 py-1 rounded text-xs">3 mois</span>
                      </div>
                      
                      <p className="job-description text-gray-800 text-sm mb-4">
                        À propos JOBGATE: JOBGATE est une plateforme de recrutement en ligne leader qui connecte les professionnels talentueux avec les meilleurs employeurs...
                      </p>
                      
                      <button className="view-more-btn bg-gray-200 hover:bg-gray-300 text-gray-800 px-4 py-2 rounded text-sm transition-colors">
                        Voir plus
                      </button>
                    </div>
                  </div>
                </div>
              </div>
            </>
          )}
          </div>
        </div>

        {/* Right Side Strip */}
        <div className="right-sidebar w-18 flex justify-center">
          <button className="floating-action-btn w-12 h-12 bg-blue-500 hover:bg-blue-600 rounded-full flex items-center justify-center transition-colors sticky top-32">
            <span className="btn-icon text-white font-bold text-xs">J</span>
          </button>
        </div>
      </div>
    </div>
  );
};

export default MainDashboard;<|MERGE_RESOLUTION|>--- conflicted
+++ resolved
@@ -16,10 +16,6 @@
 import LogicalReasoningTest from '../../../features/skills-assessment/components/LogicalReasoningTest';
 import LRT2Test from '../../../features/skills-assessment/components/LRT2Test';
 import LRT3Test from '../../../features/skills-assessment/components/LRT3Test';
-<<<<<<< HEAD
-import NumericalReasoningTest from '../../../features/skills-assessment/components/NumericalReasoningTest';
-import SituationalJudgmentTest from '../../../features/skills-assessment/components/SituationalJudgmentTest';
-=======
 import SituationalJudgmentTest from '../../../features/skills-assessment/components/SituationalJudgmentTest';
 import MasterSJTTest from '../../../features/skills-assessment/components/MasterSJTTest';
 import SkillsSelector from '../../../features/skills-assessment/components/SkillsSelector';
@@ -33,7 +29,6 @@
 import DebugChallenges from '../../../features/coding-challenges/components/DebugChallenges';
 import SkillTestsOverview from '../../../features/skills-assessment/components/SkillTestsOverview';
 import PracticalTests from '../../../features/coding-challenges/components/PracticalTests';
->>>>>>> fcfefbee
 import jobgateLogo from '../../../assets/images/ui/JOBGATE LOGO.png';
 import formationEnLigne from '../../../assets/images/ui/formation_en_ligne.avif';
 import { useScrollOnChange } from '../../utils/scrollUtils';
@@ -144,34 +139,6 @@
     const isAbstractFilterAndNumber = (currentTestFilter === 'abstract' && typeof testId === 'number');
     const isStringWithAbstract = (typeof testId === 'string' && testId.toLowerCase().includes('abstract'));
     const isARTString = (typeof testId === 'string' && testId.startsWith('ART'));
-<<<<<<< HEAD
-    
-    const isLogicalFilterAndNumber = (currentTestFilter === 'logical' && typeof testId === 'number');
-    const isStringWithLogical = (typeof testId === 'string' && testId.toLowerCase().includes('logical'));
-    const isLRTString = (typeof testId === 'string' && testId.startsWith('LRT') && !testId.startsWith('LRT2') && !testId.startsWith('LRT3'));
-    const isLRT2String = (typeof testId === 'string' && testId.startsWith('LRT2'));
-    const isLRT3String = (typeof testId === 'string' && testId.startsWith('LRT3'));
-    
-    console.log('isVerbalComprehensive:', isVerbalComprehensive);
-    console.log('isVerbalFilterAndNumber:', isVerbalFilterAndNumber);
-    console.log('isStringWithVerbal:', isStringWithVerbal);
-    console.log('isVRTString:', isVRTString);
-    console.log('isSpatialFilterAndNumber:', isSpatialFilterAndNumber);
-    console.log('isStringWithSpatial:', isStringWithSpatial);
-    console.log('isSRTString:', isSRTString);
-    console.log('isDiagrammaticFilterAndNumber:', isDiagrammaticFilterAndNumber);
-    console.log('isStringWithDiagrammatic:', isStringWithDiagrammatic);
-    console.log('isDRTString:', isDRTString);
-    console.log('isAbstractFilterAndNumber:', isAbstractFilterAndNumber);
-    console.log('isStringWithAbstract:', isStringWithAbstract);
-    console.log('isARTString:', isARTString);
-    console.log('isLogicalFilterAndNumber:', isLogicalFilterAndNumber);
-    console.log('isStringWithLogical:', isStringWithLogical);
-    console.log('isLRTString:', isLRTString);
-    console.log('isLRT2String:', isLRT2String);
-    console.log('isLRT3String:', isLRT3String);
-=======
->>>>>>> fcfefbee
     
     const isLogicalFilterAndNumber = (currentTestFilter === 'logical' && typeof testId === 'number');
     const isStringWithLogical = (typeof testId === 'string' && testId.toLowerCase().includes('logical'));
@@ -237,20 +204,6 @@
       // Handle LRT3 tests (Section 3)
       console.log('✅ Routing to LRT3 test');
       setActiveSection('lrt3-test');
-<<<<<<< HEAD
-    } else if (currentTestFilter === 'numerical' || testId.startsWith('NRT')) {
-      // Handle numerical reasoning tests
-      console.log('✅ Routing to numerical reasoning test');
-      setActiveSection('numerical-reasoning-test');
-    } else if (currentTestFilter === 'situational' || testId === 'SJT' || testId.startsWith('SJT')) {
-      // Handle situational judgment tests
-      console.log('✅ Routing to situational judgment test');
-      setActiveSection('master-sjt-test');
-    } else {
-      // Handle other test types
-      console.log('❌ Routing to test-session for testId:', testId);
-      setActiveSection('test-session');
-=======
     } else {
       // Check if it's a custom QCM test from our skill-based system
       const isCustomQCMTest = (typeof testId === 'number' && testId >= 1 && testId <= 100) || 
@@ -264,7 +217,6 @@
         console.log('❌ Routing to test-session for testId:', testId);
         setActiveSection('test-session');
       }
->>>>>>> fcfefbee
     }
   };
 
@@ -566,37 +518,6 @@
           ) : activeSection === 'logical-reasoning-test' ? (
             <LogicalReasoningTest 
               onBackToDashboard={() => setActiveSection('available-tests')} 
-<<<<<<< HEAD
-              testId={currentTestId}
-            />
-          ) : activeSection === 'lrt2-test' ? (
-            <LRT2Test 
-              onBackToDashboard={() => setActiveSection('available-tests')} 
-              testId={currentTestId}
-            />
-          ) : activeSection === 'lrt3-test' ? (
-            <LRT3Test 
-              onBackToDashboard={() => setActiveSection('available-tests')} 
-              testId={currentTestId}
-            />
-          ) : activeSection === 'numerical-reasoning-test' ? (
-            <NumericalReasoningTest 
-              onBackToDashboard={() => setActiveSection('available-tests')}
-              onComplete={(results) => {
-                console.log('Numerical test completed with results:', results);
-                setActiveSection('available-tests');
-              }}
-              testId={currentTestId}
-            />
-          ) : activeSection === 'master-sjt-test' ? (
-            <SituationalJudgmentTest 
-              onBackToDashboard={() => setActiveSection('available-tests')}
-              onComplete={(results) => {
-                console.log('SJT test completed with results:', results);
-                setActiveSection('available-tests');
-              }}
-              testId={currentTestId}
-=======
               testId={currentTestId}
             />
           ) : activeSection === 'lrt2-test' ? (
@@ -640,7 +561,6 @@
           ) : activeSection === 'test-administration' ? (
             <TestAdministration 
               onBackToDashboard={() => setActiveSection('applications')}
->>>>>>> fcfefbee
             />
           ) : activeSection === 'test-debug' ? (
             <TestDebugPage />
