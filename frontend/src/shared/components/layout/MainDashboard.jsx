import React, { useState, useEffect } from 'react';
import { 
  ChevronDownIcon,
  ChevronLeftIcon,
  ChevronRightIcon,
  UserCircleIcon
} from '@heroicons/react/24/outline';
import Dashboard from '../../../features/candidate-dashboard/components/DashboardCandidat';
import AvailableTests from '../../../features/skills-assessment/components/AvailableTests';
import TechnicalTests from '../../../features/skills-assessment/components/TechnicalTests';
import TestLayout from '../../../features/skills-assessment/components/TestLayout';
import VerbalReasoningTest from '../../../features/skills-assessment/components/VerbalReasoningTest';
import SpatialReasoningTest from '../../../features/skills-assessment/components/SpatialReasoningTest';
<<<<<<< HEAD
import DiagrammaticReasoningTest from '../../../features/skills-assessment/components/DiagrammaticReasoningTest';
import AbstractReasoningTest from '../../../features/skills-assessment/components/AbstractReasoningTest';
import LogicalReasoningTest from '../../../features/skills-assessment/components/LogicalReasoningTest';
import LRT2Test from '../../../features/skills-assessment/components/LRT2Test';
import LRT3Test from '../../../features/skills-assessment/components/LRT3Test';
import NumericalReasoningTest from '../../../features/skills-assessment/components/NumericalReasoningTest';
import SituationalJudgmentTest from '../../../features/skills-assessment/components/SituationalJudgmentTest';
=======
import SituationalJudgmentTest from '../../../features/skills-assessment/components/SituationalJudgmentTest';
import MasterSJTTest from '../../../features/skills-assessment/components/MasterSJTTest';
>>>>>>> 30a3ef82
import jobgateLogo from '../../../assets/images/ui/JOBGATE LOGO.png';
import formationEnLigne from '../../../assets/images/ui/formation_en_ligne.avif';
import { useScrollOnChange } from '../../utils/scrollUtils';
import formationTechnique from '../../../assets/images/ui/formation_technique.avif';
import betterImpressions from '../../../assets/images/ui/better_impressions.avif';

const MainDashboard = () => {
  const [activeSection, setActiveSection] = useState('applications');
  const [showSkillsDropdown, setShowSkillsDropdown] = useState(false);
  const [currentCarouselIndex, setCurrentCarouselIndex] = useState(0);
  const [currentTestFilter, setCurrentTestFilter] = useState(null);
  const [currentTestId, setCurrentTestId] = useState(null);

  // Universal scroll management using scroll utilities
  useScrollOnChange(activeSection, { smooth: true, attempts: 3 });
  useScrollOnChange(currentTestId, { smooth: true, attempts: 3 });

  // Lock body scroll on test views so only the test area scrolls
  useEffect(() => {
    const isTestView = (
      activeSection === 'spatial-reasoning-test' ||
<<<<<<< HEAD
      activeSection === 'diagrammatic-reasoning-test' ||
      activeSection === 'abstract-reasoning-test' ||
      activeSection === 'logical-reasoning-test' ||
      activeSection === 'lrt2-test' ||
      activeSection === 'lrt3-test' ||
=======
      activeSection === 'situational-judgment-test' ||
      activeSection === 'master-sjt-test' ||
>>>>>>> 30a3ef82
      activeSection === 'test-session' ||
      (typeof activeSection === 'string' && activeSection.startsWith('verbal-reasoning-test'))
    );

    if (isTestView) {
      const previousOverflow = document.body.style.overflow;
      document.body.style.overflow = 'hidden';
      return () => {
        document.body.style.overflow = previousOverflow || '';
      };
    } else {
      document.body.style.overflow = '';
    }
  }, [activeSection]);

  // Map skill categories to test types
  const skillToTestMap = {
    'numerical': 'numerical-tests',
    'verbal': 'verbal-tests', 
    'logical': 'logical-tests',
    'abstract': 'abstract-tests',
    'diagrammatic': 'diagrammatic-tests',
    'spatial': 'spatial-tests',
    'cognitive assessment': 'cognitive-tests',
    'personality': 'personality-tests',
    'situational': 'situational-tests',
    'technical': 'technical-tests',
    'accelerated learning': 'learning-tests'
  };

  const skillCategories = [
    'Accelerated Learning',
    'Numerical', 
    'Verbal',
    'Logical',
    'Abstract',
    'Diagrammatic',
    'Spatial',
    'Cognitive Assessment',
    'Personality',
    'Situational',
    'Technical'
  ];

  const carouselImages = [
    { title: 'Développement Web Avancé', subtitle: 'Maîtrisez les dernières technologies du web', image: formationEnLigne },
    { title: 'Support Technique et Dépannage', subtitle: 'Devenez un expert en résolution de problèmes IT', image: formationTechnique },
    { title: 'Excellence en Service Client', subtitle: "Les clés d'une communication et d'un service réussis", image: betterImpressions }
  ];

  const handleSkillCategoryClick = (skillName) => {
    const normalizedSkill = skillName.toLowerCase();
    const testType = skillToTestMap[normalizedSkill] || 'available-tests';
    
    // Set the filter based on the skill category
    setCurrentTestFilter(normalizedSkill);
    setActiveSection('available-tests');
    // Keep dropdown open - don't close it automatically
  };

  const handleStartTest = (testId) => {
    console.log('Starting test:', testId);
    
    // Handle Master SJT specially
    if (testId === 'MASTER-SJT') {
      setActiveSection('master-sjt-test');
      return;
    }
    
    const isVerbalComprehensive = testId === 'VERBAL_COMPREHENSIVE';
    const isVerbalFilterAndNumber = (currentTestFilter === 'verbal' && typeof testId === 'number');
    const isStringWithVerbal = (typeof testId === 'string' && testId.toLowerCase().includes('verbal'));
    const isVRTString = (typeof testId === 'string' && testId.startsWith('VRT'));
    
    const isSpatialFilterAndNumber = (currentTestFilter === 'spatial' && typeof testId === 'number');
    const isStringWithSpatial = (typeof testId === 'string' && testId.toLowerCase().includes('spatial'));
    const isSRTString = (typeof testId === 'string' && testId.startsWith('SRT'));
    
<<<<<<< HEAD
    const isDiagrammaticFilterAndNumber = (currentTestFilter === 'diagrammatic' && typeof testId === 'number');
    const isStringWithDiagrammatic = (typeof testId === 'string' && testId.toLowerCase().includes('diagrammatic'));
    const isDRTString = (typeof testId === 'string' && testId.startsWith('DRT'));
    
    const isAbstractFilterAndNumber = (currentTestFilter === 'abstract' && typeof testId === 'number');
    const isStringWithAbstract = (typeof testId === 'string' && testId.toLowerCase().includes('abstract'));
    const isARTString = (typeof testId === 'string' && testId.startsWith('ART'));
    
    const isLogicalFilterAndNumber = (currentTestFilter === 'logical' && typeof testId === 'number');
    const isStringWithLogical = (typeof testId === 'string' && testId.toLowerCase().includes('logical'));
    const isLRTString = (typeof testId === 'string' && testId.startsWith('LRT') && !testId.startsWith('LRT2') && !testId.startsWith('LRT3'));
    const isLRT2String = (typeof testId === 'string' && testId.startsWith('LRT2'));
    const isLRT3String = (typeof testId === 'string' && testId.startsWith('LRT3'));
    
=======
>>>>>>> 30a3ef82
    const isSituationalFilterAndNumber = (currentTestFilter === 'situational' && typeof testId === 'number');
    const isStringWithSituational = (typeof testId === 'string' && testId.toLowerCase().includes('situational'));
    const isSJTString = (typeof testId === 'string' && testId.startsWith('SJT'));
    
<<<<<<< HEAD
    console.log('isVerbalComprehensive:', isVerbalComprehensive);
    console.log('isVerbalFilterAndNumber:', isVerbalFilterAndNumber);
    console.log('isStringWithVerbal:', isStringWithVerbal);
    console.log('isVRTString:', isVRTString);
    console.log('isSpatialFilterAndNumber:', isSpatialFilterAndNumber);
    console.log('isStringWithSpatial:', isStringWithSpatial);
    console.log('isSRTString:', isSRTString);
    console.log('isDiagrammaticFilterAndNumber:', isDiagrammaticFilterAndNumber);
    console.log('isStringWithDiagrammatic:', isStringWithDiagrammatic);
    console.log('isDRTString:', isDRTString);
    console.log('isAbstractFilterAndNumber:', isAbstractFilterAndNumber);
    console.log('isStringWithAbstract:', isStringWithAbstract);
    console.log('isARTString:', isARTString);
    console.log('isLogicalFilterAndNumber:', isLogicalFilterAndNumber);
    console.log('isStringWithLogical:', isStringWithLogical);
    console.log('isLRTString:', isLRTString);
    console.log('isLRT2String:', isLRT2String);
    console.log('isLRT3String:', isLRT3String);
    console.log('isSituationalFilterAndNumber:', isSituationalFilterAndNumber);
    console.log('isStringWithSituational:', isStringWithSituational);
    console.log('isSJTString:', isSJTString);
    
=======
>>>>>>> 30a3ef82
    // Set the current test ID
    setCurrentTestId(testId);
    
    // Check if it's a verbal reasoning test
    if (isVerbalComprehensive || isVerbalFilterAndNumber || isStringWithVerbal || isVRTString) {
      // Extract language from test ID if it's comprehensive
      const language = testId.toString().includes('_FRENCH') ? 'french' : 'english';
      setActiveSection(`verbal-reasoning-test-${language}`);
    } else if (isSpatialFilterAndNumber || isStringWithSpatial || isSRTString) {
      // Handle spatial reasoning tests
      setActiveSection('spatial-reasoning-test');
<<<<<<< HEAD
    } else if (isDiagrammaticFilterAndNumber || isStringWithDiagrammatic || isDRTString) {
      // Handle diagrammatic reasoning tests
      console.log('✅ Routing to diagrammatic reasoning test');
      setActiveSection('diagrammatic-reasoning-test');
    } else if (isAbstractFilterAndNumber || isStringWithAbstract || isARTString) {
      // Handle abstract reasoning tests
      console.log('✅ Routing to abstract reasoning test');
      setActiveSection('abstract-reasoning-test');
    } else if (isLogicalFilterAndNumber || isStringWithLogical || isLRTString) {
      // Handle logical reasoning tests (Section 1)
      console.log('✅ Routing to logical reasoning test');
      setActiveSection('logical-reasoning-test');
    } else if (isLRT2String) {
      // Handle LRT2 tests (Section 2)
      console.log('✅ Routing to LRT2 test');
      setActiveSection('lrt2-test');
    } else if (isLRT3String) {
      // Handle LRT3 tests (Section 3)
      console.log('✅ Routing to LRT3 test');
      setActiveSection('lrt3-test');
    } else if (isSituationalFilterAndNumber || isStringWithSituational || isSJTString) {
      // Handle situational judgment tests
      console.log('✅ Routing to situational judgment test');
      setActiveSection('situational-judgment-test');
    } else if (currentTestFilter === 'numerical' || testId.startsWith('NRT')) {
      // Handle numerical reasoning tests
      console.log('✅ Routing to numerical reasoning test');
      setActiveSection('numerical-reasoning-test');
    } else {
      // Handle other test types
      console.log('❌ Routing to test-session for testId:', testId);
=======
    } else if (isSituationalFilterAndNumber || isStringWithSituational || isSJTString) {
      // Handle situational judgment tests
      setActiveSection('situational-judgment-test');
    } else {
      // Handle other test types (numerical, logical, etc.)
>>>>>>> 30a3ef82
      setActiveSection('test-session');
    }
  };

  const nextSlide = () => {
    setCurrentCarouselIndex((prev) => (prev + 1) % carouselImages.length);
  };

  const prevSlide = () => {
    setCurrentCarouselIndex((prev) => (prev - 1 + carouselImages.length) % carouselImages.length);
  };

  return (
    <div id="dashboard-root" className="min-h-screen bg-gray-50">
      {/* Top Header Bar */}
      <div id="app-header" className="header-bar h-16 bg-white border-b border-gray-200 px-12 fixed top-0 left-0 right-0 z-20">
        <div className="header-content h-full flex items-center justify-between max-w-screen-2xl mx-auto">
          {/* Logo */}
          <div className="logo-container flex items-center">
            <img 
              src={jobgateLogo} 
              alt="Jobgate" 
              className="logo-image h-8"
            />
          </div>
          
          {/* Center Navigation */}
          <nav id="main-nav" className="main-navigation flex items-center space-x-8">
            <button 
              onClick={() => setActiveSection('dashboard')}
              className={`nav-button text-base font-medium transition-colors pb-1 ${
                activeSection === 'dashboard' 
                  ? 'text-blue-500 border-b-2 border-blue-500' 
                  : 'text-gray-700 hover:text-blue-500'
              }`}
            >
              Tableau de bord
            </button>
            
            <button 
              onClick={() => setActiveSection('jobs')}
              className={`nav-button text-base font-medium transition-colors pb-1 ${
                activeSection === 'jobs' 
                  ? 'text-blue-500 border-b-2 border-blue-500' 
                  : 'text-gray-700 hover:text-blue-500'
              }`}
            >
              Offres d'emploi
            </button>
            
            <button 
              onClick={() => setActiveSection('career')}
              className={`nav-button text-base font-medium transition-colors pb-1 ${
                activeSection === 'career' 
                  ? 'text-blue-500 border-b-2 border-blue-500' 
                  : 'text-gray-700 hover:text-blue-500'
              }`}
            >
              Conseils de carrière
            </button>
          </nav>

          {/* Right Avatar */}
          <div className="user-avatar w-8 h-8 bg-gray-300 rounded-full"></div>
        </div>
      </div>

      <div id="dashboard-layout" className="main-layout flex max-w-screen-2xl mx-auto px-12 pt-28 gap-8 items-start">
        {/* Left Navigation Strip */}
        <div id="sidebar" className="sidebar-navigation w-72">
          <div className="sidebar-card w-72 bg-white rounded-xl shadow-sm fixed top-28 h-[calc(100vh-8rem)] overflow-y-auto z-10">
            {/* Primary Navigation */}
            <div className="primary-nav-section p-6 space-y-3">
              <button 
                onClick={() => setActiveSection('explore')}
                className={`sidebar-nav-item w-full flex items-center justify-between px-4 py-3 rounded-lg text-left font-semibold text-sm transition-colors ${
                  activeSection === 'explore'
                    ? 'text-blue-500 bg-blue-50 border-l-4 border-blue-500'
                    : 'text-gray-700 hover:bg-blue-50'
                }`}
              >
                Explorer les offres
              </button>
              
              <button 
                onClick={() => setActiveSection('saved')}
                className={`sidebar-nav-item w-full flex items-center justify-between px-4 py-3 rounded-lg text-left font-semibold text-sm transition-colors ${
                  activeSection === 'saved'
                    ? 'text-blue-500 bg-blue-50 border-l-4 border-blue-500'
                    : 'text-gray-700 hover:bg-blue-50'
                }`}
              >
                Offres sauvegardées
              </button>
              
              <button 
                onClick={() => setActiveSection('applications')}
                className={`sidebar-nav-item w-full flex items-center justify-between px-4 py-3 rounded-lg text-left font-semibold text-sm transition-colors ${
                  activeSection === 'applications'
                    ? 'text-blue-500 bg-blue-50 border-l-4 border-blue-500'
                    : 'text-gray-700 hover:bg-blue-50'
                }`}
              >
                Mes candidatures
              </button>
            </div>

            {/* Separator */}
            <div className="nav-separator border-t border-gray-200 mx-6"></div>

            {/* Skills Validation Dropdown */}
            <div id="skills-validation" className="skills-validation-section p-6">
              <button 
                onClick={() => setShowSkillsDropdown(!showSkillsDropdown)}
                className="skills-dropdown-trigger w-full flex items-center justify-between px-4 py-3 rounded-lg text-left text-gray-700 text-sm font-semibold transition-colors hover:bg-blue-50"
              >
                <span>Validation des compétences</span>
                <ChevronDownIcon className={`dropdown-icon w-4 h-4 ml-2 transition-transform ${showSkillsDropdown ? 'rotate-180' : ''}`} />
              </button>

              {/* Skills Categories Sub-options */}
              {showSkillsDropdown && (
                <div id="skills-dropdown" className="skills-dropdown-menu mt-3 pl-4 space-y-2 max-h-48 overflow-y-auto">
                  {skillCategories.map((skill, index) => (
                    <button
                      key={index}
                      onClick={() => handleSkillCategoryClick(skill)}
                      className={`skill-category-item block w-full text-left pl-4 pr-2 py-2 text-xs transition-colors rounded ${
                        activeSection === skillToTestMap[skill.toLowerCase()] || activeSection === `skill-${skill.toLowerCase().replace(/\s+/g, '-')}`
                          ? 'bg-blue-50 text-blue-500 font-semibold border-l-2 border-blue-500'
                          : 'text-gray-700 hover:bg-blue-50 hover:text-blue-500'
                      }`}
                    >
                      {skill}
                    </button>
                  ))}
                </div>
              )}
            </div>

            {/* Separator */}
            <div className="nav-separator border-t border-gray-200 mx-6"></div>

            {/* Additional Navigation Items */}
            <div className="secondary-nav-section p-6 space-y-3">
              <button 
                onClick={() => setActiveSection('mon-espace')}
                className={`sidebar-nav-item w-full flex items-center justify-between px-4 py-3 rounded-lg text-left font-semibold text-sm transition-colors ${
                  activeSection === 'mon-espace'
                    ? 'text-blue-500 bg-blue-50 border-l-4 border-blue-500'
                    : 'text-gray-700 hover:bg-blue-50'
                }`}
              >
                Mon espace
              </button>
              
              <button 
                onClick={() => setActiveSection('offres-recommandees')}
                className={`sidebar-nav-item w-full flex items-center justify-between px-4 py-3 rounded-lg text-left font-semibold text-sm transition-colors ${
                  activeSection === 'offres-recommandees'
                    ? 'text-blue-500 bg-blue-50 border-l-4 border-blue-500'
                    : 'text-gray-700 hover:bg-blue-50'
                }`}
              >
                Offres recommandées
              </button>
              
              <button 
                onClick={() => setActiveSection('historique-tests')}
                className={`sidebar-nav-item w-full flex items-center justify-between px-4 py-3 rounded-lg text-left font-semibold text-sm transition-colors ${
                  activeSection === 'historique-tests'
                    ? 'text-blue-500 bg-blue-50 border-l-4 border-blue-500'
                    : 'text-gray-700 hover:bg-blue-50'
                }`}
              >
                Historique des tests
              </button>
            </div>
          </div>
        </div>

        {/* Central Content Zone */}
        <div id="main-content" className="main-content-area flex-1 max-w-4xl">
          {/* Scrollable Content Container */}
          <div className="h-[calc(100vh-7rem)] overflow-y-auto overflow-x-hidden">
            {/* Debug info (hidden by default) */}
            {false && (
              <div style={{position: 'fixed', top: 0, right: 0, background: 'yellow', padding: '10px', zIndex: 9999, fontSize: '12px'}}>
                ActiveSection: {activeSection}<br/>
                CurrentTestId: {currentTestId}<br/>
                CurrentTestFilter: {currentTestFilter}
              </div>
            )}
          
          {activeSection === 'dashboard' ? (
            <Dashboard />
          ) : activeSection === 'test-session' ? (
            <TestLayout />
          ) : activeSection.startsWith('verbal-reasoning-test') ? (
            <VerbalReasoningTest 
              onBackToDashboard={() => setActiveSection('available-tests')} 
              language={activeSection.includes('french') ? 'french' : 'english'}
              testId={currentTestId}
            />
          ) : activeSection === 'spatial-reasoning-test' ? (
            <SpatialReasoningTest 
              onBackToDashboard={() => setActiveSection('available-tests')} 
              testId={currentTestId}
            />
<<<<<<< HEAD
          ) : activeSection === 'diagrammatic-reasoning-test' ? (
            <DiagrammaticReasoningTest 
              onBackToDashboard={() => setActiveSection('available-tests')} 
              testId={currentTestId}
            />
          ) : activeSection === 'abstract-reasoning-test' ? (
            <AbstractReasoningTest 
              onBackToDashboard={() => setActiveSection('available-tests')} 
              testId={currentTestId}
            />
          ) : activeSection === 'logical-reasoning-test' ? (
            <LogicalReasoningTest 
              onBackToDashboard={() => setActiveSection('available-tests')} 
              testId={currentTestId}
            />
          ) : activeSection === 'lrt2-test' ? (
            <LRT2Test 
              onBackToDashboard={() => setActiveSection('available-tests')} 
              testId={currentTestId}
            />
          ) : activeSection === 'lrt3-test' ? (
            <LRT3Test 
              onBackToDashboard={() => setActiveSection('available-tests')} 
              testId={currentTestId}
            />
=======
>>>>>>> 30a3ef82
          ) : activeSection === 'situational-judgment-test' ? (
            <SituationalJudgmentTest 
              onBackToDashboard={() => setActiveSection('available-tests')} 
              testId={currentTestId}
            />
<<<<<<< HEAD
          ) : activeSection === 'numerical-reasoning-test' ? (
            <NumericalReasoningTest 
              onBackToDashboard={() => setActiveSection('available-tests')}
              onComplete={(results) => {
                console.log('Numerical test completed with results:', results);
                setActiveSection('available-tests');
              }}
              testId={currentTestId}
=======
          ) : activeSection === 'master-sjt-test' ? (
            <MasterSJTTest 
              onClose={() => {
                setActiveSection('available-tests');
              }}
>>>>>>> 30a3ef82
            />
          ) : activeSection === 'available-tests' || activeSection.includes('-tests') ? (
            // Show AvailableTests for most test categories
            activeSection === 'technical-tests' ? (
              <TechnicalTests onBackToDashboard={() => setActiveSection('applications')} />
            ) : (
              <AvailableTests 
                onBackToDashboard={() => setActiveSection('applications')} 
                onStartTest={handleStartTest}
                testFilter={currentTestFilter}
              />
            )
          ) : activeSection.startsWith('skill-') ? (
            // Skills Practice Content
            <div className="skills-practice-content space-y-6">
              <div className="skills-header text-center py-12">
                <h1 className="page-title text-3xl font-bold text-gray-800 mb-4">
                  {activeSection.split('skill-')[1].split('-').map(word => word.charAt(0).toUpperCase() + word.slice(1)).join(' ')} - Pratique
                </h1>
                <p className="page-description text-lg text-gray-600 max-w-3xl mx-auto">
                  Améliorez vos compétences grâce à des sessions de pratique complètes et suivez vos progrès dans cette catégorie de compétences.
                </p>
              </div>
              
              <div className="skills-card bg-white rounded-xl shadow-sm p-8">
                <h2 className="card-title text-xl font-semibold text-gray-800 mb-4">
                  {activeSection.split('skill-')[1].split('-').map(word => word.charAt(0).toUpperCase() + word.slice(1)).join(' ')}
                </h2>
                <p className="card-description text-gray-600 mb-6">
                  Les exercices d'évaluation et de pratique interactifs seront disponibles ici. Cette évaluation de catégorie de compétences est prête à commencer.
                </p>
                <button 
                  onClick={() => setActiveSection('available-tests')}
                  className="start-assessment-btn bg-blue-500 hover:bg-blue-600 text-white px-6 py-3 rounded-lg text-sm transition-colors"
                >
                  Commencer l'évaluation
                </button>
              </div>
            </div>
          ) : activeSection === 'mon-espace' ? (
            <div className="space-y-6">
              <div className="text-center py-12">
                <h1 className="text-3xl font-bold text-[#4A5869] mb-4">Mon Espace</h1>
                <p className="text-lg text-[#4A5869]/70 max-w-3xl mx-auto">
                  Gérez votre profil, vos préférences et vos paramètres personnels.
                </p>
              </div>
              <div className="bg-white rounded-[12px] shadow-[0_2px_8px_rgba(0,0,0,0.08)] p-8">
                <h2 className="text-xl font-semibold text-[#4A5869] mb-4">Espace Personnel</h2>
                <p className="text-[#4A5869]/70">
                  Votre espace personnel sera implémenté ici avec la gestion du profil et les paramètres.
                </p>
              </div>
            </div>
          ) : activeSection === 'offres-recommandees' ? (
            <div className="space-y-6">
              <div className="text-center py-12">
                <h1 className="text-3xl font-bold text-[#4A5869] mb-4">Offres Recommandées</h1>
                <p className="text-lg text-[#4A5869]/70 max-w-3xl mx-auto">
                  Découvrez les offres d'emploi personnalisées en fonction de votre profil et de vos compétences.
                </p>
              </div>
              <div className="bg-white rounded-[12px] shadow-[0_2px_8px_rgba(0,0,0,0.08)] p-8">
                <h2 className="text-xl font-semibold text-[#4A5869] mb-4">Recommandations Personnalisées</h2>
                <p className="text-[#4A5869]/70">
                  Le système de recommandations d'offres sera implémenté ici avec des suggestions basées sur votre profil.
                </p>
              </div>
            </div>
          ) : activeSection === 'historique-tests' ? (
            <div className="space-y-6">
              <div className="text-center py-12">
                <h1 className="text-3xl font-bold text-[#4A5869] mb-4">Historique des Tests</h1>
                <p className="text-lg text-[#4A5869]/70 max-w-3xl mx-auto">
                  Consultez l'historique de tous vos tests et évaluations de compétences.
                </p>
              </div>
              <div className="bg-white rounded-[12px] shadow-[0_2px_8px_rgba(0,0,0,0.08)] p-8">
                <h2 className="text-xl font-semibold text-[#4A5869] mb-4">Historique Complet</h2>
                <p className="text-[#4A5869]/70">
                  L'historique détaillé de vos tests et évaluations sera affiché ici avec les résultats et les progrès.
                </p>
              </div>
            </div>
          ) : (
            <>
              {/* Blue Banner Header */}
              <div className="career-banner bg-slate-800 rounded-lg p-8 mb-6 relative overflow-hidden">
                <div className="banner-content flex items-center justify-between">
                  <div className="banner-text flex-1 pr-8">
                    <h1 className="banner-title text-white text-2xl font-medium mb-6 leading-tight">Développez votre potentiel professionnel</h1>
                    <p className="banner-description text-white/80 text-sm leading-relaxed max-w-lg">
                      Découvrez nos conseils d'experts, les tendances du marché et des recommandations pratiques pour ajuster votre parcours professionnel.
                    </p>
                  </div>
                  
                  {/* Carousel */}
                  <div className="career-carousel relative w-full max-w-xl overflow-hidden rounded-xl shadow-lg">
                    <div 
                      className="carousel-slider flex transition-transform duration-700 ease-in-out"
                      style={{ transform: `translateX(-${currentCarouselIndex * 100}%)` }}
                    >
                      {carouselImages.map((item, index) => (
                        <div key={index} className="carousel-slide w-full flex-shrink-0">
                          <div className="slide-card overflow-hidden w-full h-64 relative group">
                            <img 
                              src={item.image} 
                              alt={item.title}
                              className="slide-image w-full h-full object-cover transition-transform duration-700 group-hover:scale-105"
                            />
                            <div className="slide-overlay absolute inset-0 bg-gradient-to-t from-black/80 via-black/30 to-transparent"></div>
                            <div className="slide-content absolute bottom-6 left-6 right-6 text-white">
                              <h3 className="slide-title font-bold text-lg mb-2 text-shadow-lg leading-tight">{item.title}</h3>
                              <p className="slide-subtitle text-white/95 text-sm leading-relaxed text-shadow-md">{item.subtitle}</p>
                            </div>
                            
                            {/* Decorative element */}
                            <div className="absolute top-4 right-4 w-3 h-3 bg-white/30 rounded-full animate-pulse"></div>
                          </div>
                        </div>
                      ))}
                    </div>
                    
                    {/* Carousel Controls */}
                    <button 
                      onClick={prevSlide}
                      className="carousel-prev-btn absolute left-3 top-1/2 transform -translate-y-1/2 bg-white/25 hover:bg-white/40 backdrop-blur-sm rounded-full p-3 transition-all duration-300 z-10 hover:scale-110 shadow-lg"
                    >
                      <ChevronLeftIcon className="prev-icon w-5 h-5 text-white drop-shadow-md" />
                    </button>
                    <button 
                      onClick={nextSlide}
                      className="carousel-next-btn absolute right-3 top-1/2 transform -translate-y-1/2 bg-white/25 hover:bg-white/40 backdrop-blur-sm rounded-full p-3 transition-all duration-300 z-10 hover:scale-110 shadow-lg"
                    >
                      <ChevronRightIcon className="next-icon w-5 h-5 text-white drop-shadow-md" />
                    </button>
                    
                    {/* Dots Indicator */}
                    <div className="carousel-indicators absolute bottom-4 left-1/2 transform -translate-x-1/2 flex justify-center space-x-3 z-10">
                      {carouselImages.map((_, index) => (
                        <button
                          key={index}
                          onClick={() => setCurrentCarouselIndex(index)}
                          className={`indicator-dot transition-all duration-300 rounded-full ${
                            index === currentCarouselIndex 
                              ? 'bg-white w-8 h-3 shadow-lg' 
                              : 'bg-white/50 hover:bg-white/75 w-3 h-3 hover:scale-110'
                          }`}
                        />
                      ))}
                    </div>
                  </div>
                </div>
              </div>

              {/* Offers Card */}
              <div className="job-offers-card bg-white rounded-xl shadow-sm p-6">
                <div className="offers-header flex items-center justify-between mb-4">
                  <h2 className="offers-title text-gray-800 font-medium text-lg">Offres</h2>
                  <button className="view-all-btn text-blue-500 text-sm hover:underline">Voir tout</button>
                </div>
                
                {/* Job Offer Card */}
                <div className="job-offer-item border border-gray-200 rounded-lg p-4">
                  <div className="offer-content flex items-start space-x-4">
                    {/* Company Logo */}
                    <div className="company-logo w-12 h-12 bg-blue-500 rounded-full flex items-center justify-center text-white font-bold text-sm">
                      J
                    </div>
                    
                    {/* Job Details */}
                    <div className="job-details flex-1">
                      <h3 className="job-title font-medium text-gray-800 mb-1">Développeur Backend</h3>
                      <p className="company-name text-gray-800 text-sm mb-2">JOBGATE</p>
                      <p className="job-location text-gray-800 text-sm mb-3">📍 Casablanca, Maroc</p>
                      
                      {/* Tags */}
                      <div className="job-tags flex space-x-2 mb-3">
                        <span className="job-tag bg-blue-50 text-blue-500 px-2 py-1 rounded text-xs">Stage</span>
                        <span className="job-tag bg-blue-50 text-blue-500 px-2 py-1 rounded text-xs">Télétravail</span>
                        <span className="job-tag bg-blue-50 text-blue-500 px-2 py-1 rounded text-xs">3 mois</span>
                      </div>
                      
                      <p className="job-description text-gray-800 text-sm mb-4">
                        À propos JOBGATE: JOBGATE est une plateforme de recrutement en ligne leader qui connecte les professionnels talentueux avec les meilleurs employeurs...
                      </p>
                      
                      <button className="view-more-btn bg-gray-200 hover:bg-gray-300 text-gray-800 px-4 py-2 rounded text-sm transition-colors">
                        Voir plus
                      </button>
                    </div>
                  </div>
                </div>
              </div>
            </>
          )}
          </div>
        </div>

        {/* Right Side Strip */}
        <div className="right-sidebar w-18 flex justify-center">
          <button className="floating-action-btn w-12 h-12 bg-blue-500 hover:bg-blue-600 rounded-full flex items-center justify-center transition-colors sticky top-32">
            <span className="btn-icon text-white font-bold text-xs">J</span>
          </button>
        </div>
      </div>
    </div>
  );
};

export default MainDashboard;<|MERGE_RESOLUTION|>--- conflicted
+++ resolved
@@ -11,7 +11,6 @@
 import TestLayout from '../../../features/skills-assessment/components/TestLayout';
 import VerbalReasoningTest from '../../../features/skills-assessment/components/VerbalReasoningTest';
 import SpatialReasoningTest from '../../../features/skills-assessment/components/SpatialReasoningTest';
-<<<<<<< HEAD
 import DiagrammaticReasoningTest from '../../../features/skills-assessment/components/DiagrammaticReasoningTest';
 import AbstractReasoningTest from '../../../features/skills-assessment/components/AbstractReasoningTest';
 import LogicalReasoningTest from '../../../features/skills-assessment/components/LogicalReasoningTest';
@@ -19,10 +18,6 @@
 import LRT3Test from '../../../features/skills-assessment/components/LRT3Test';
 import NumericalReasoningTest from '../../../features/skills-assessment/components/NumericalReasoningTest';
 import SituationalJudgmentTest from '../../../features/skills-assessment/components/SituationalJudgmentTest';
-=======
-import SituationalJudgmentTest from '../../../features/skills-assessment/components/SituationalJudgmentTest';
-import MasterSJTTest from '../../../features/skills-assessment/components/MasterSJTTest';
->>>>>>> 30a3ef82
 import jobgateLogo from '../../../assets/images/ui/JOBGATE LOGO.png';
 import formationEnLigne from '../../../assets/images/ui/formation_en_ligne.avif';
 import { useScrollOnChange } from '../../utils/scrollUtils';
@@ -44,16 +39,11 @@
   useEffect(() => {
     const isTestView = (
       activeSection === 'spatial-reasoning-test' ||
-<<<<<<< HEAD
       activeSection === 'diagrammatic-reasoning-test' ||
       activeSection === 'abstract-reasoning-test' ||
       activeSection === 'logical-reasoning-test' ||
       activeSection === 'lrt2-test' ||
       activeSection === 'lrt3-test' ||
-=======
-      activeSection === 'situational-judgment-test' ||
-      activeSection === 'master-sjt-test' ||
->>>>>>> 30a3ef82
       activeSection === 'test-session' ||
       (typeof activeSection === 'string' && activeSection.startsWith('verbal-reasoning-test'))
     );
@@ -132,7 +122,6 @@
     const isStringWithSpatial = (typeof testId === 'string' && testId.toLowerCase().includes('spatial'));
     const isSRTString = (typeof testId === 'string' && testId.startsWith('SRT'));
     
-<<<<<<< HEAD
     const isDiagrammaticFilterAndNumber = (currentTestFilter === 'diagrammatic' && typeof testId === 'number');
     const isStringWithDiagrammatic = (typeof testId === 'string' && testId.toLowerCase().includes('diagrammatic'));
     const isDRTString = (typeof testId === 'string' && testId.startsWith('DRT'));
@@ -147,13 +136,10 @@
     const isLRT2String = (typeof testId === 'string' && testId.startsWith('LRT2'));
     const isLRT3String = (typeof testId === 'string' && testId.startsWith('LRT3'));
     
-=======
->>>>>>> 30a3ef82
     const isSituationalFilterAndNumber = (currentTestFilter === 'situational' && typeof testId === 'number');
     const isStringWithSituational = (typeof testId === 'string' && testId.toLowerCase().includes('situational'));
     const isSJTString = (typeof testId === 'string' && testId.startsWith('SJT'));
     
-<<<<<<< HEAD
     console.log('isVerbalComprehensive:', isVerbalComprehensive);
     console.log('isVerbalFilterAndNumber:', isVerbalFilterAndNumber);
     console.log('isStringWithVerbal:', isStringWithVerbal);
@@ -175,9 +161,7 @@
     console.log('isSituationalFilterAndNumber:', isSituationalFilterAndNumber);
     console.log('isStringWithSituational:', isStringWithSituational);
     console.log('isSJTString:', isSJTString);
-    
-=======
->>>>>>> 30a3ef82
+
     // Set the current test ID
     setCurrentTestId(testId);
     
@@ -189,7 +173,6 @@
     } else if (isSpatialFilterAndNumber || isStringWithSpatial || isSRTString) {
       // Handle spatial reasoning tests
       setActiveSection('spatial-reasoning-test');
-<<<<<<< HEAD
     } else if (isDiagrammaticFilterAndNumber || isStringWithDiagrammatic || isDRTString) {
       // Handle diagrammatic reasoning tests
       console.log('✅ Routing to diagrammatic reasoning test');
@@ -221,13 +204,7 @@
     } else {
       // Handle other test types
       console.log('❌ Routing to test-session for testId:', testId);
-=======
-    } else if (isSituationalFilterAndNumber || isStringWithSituational || isSJTString) {
-      // Handle situational judgment tests
-      setActiveSection('situational-judgment-test');
-    } else {
-      // Handle other test types (numerical, logical, etc.)
->>>>>>> 30a3ef82
+
       setActiveSection('test-session');
     }
   };
@@ -437,7 +414,6 @@
               onBackToDashboard={() => setActiveSection('available-tests')} 
               testId={currentTestId}
             />
-<<<<<<< HEAD
           ) : activeSection === 'diagrammatic-reasoning-test' ? (
             <DiagrammaticReasoningTest 
               onBackToDashboard={() => setActiveSection('available-tests')} 
@@ -463,14 +439,12 @@
               onBackToDashboard={() => setActiveSection('available-tests')} 
               testId={currentTestId}
             />
-=======
->>>>>>> 30a3ef82
+
           ) : activeSection === 'situational-judgment-test' ? (
             <SituationalJudgmentTest 
               onBackToDashboard={() => setActiveSection('available-tests')} 
               testId={currentTestId}
             />
-<<<<<<< HEAD
           ) : activeSection === 'numerical-reasoning-test' ? (
             <NumericalReasoningTest 
               onBackToDashboard={() => setActiveSection('available-tests')}
@@ -479,13 +453,6 @@
                 setActiveSection('available-tests');
               }}
               testId={currentTestId}
-=======
-          ) : activeSection === 'master-sjt-test' ? (
-            <MasterSJTTest 
-              onClose={() => {
-                setActiveSection('available-tests');
-              }}
->>>>>>> 30a3ef82
             />
           ) : activeSection === 'available-tests' || activeSection.includes('-tests') ? (
             // Show AvailableTests for most test categories
