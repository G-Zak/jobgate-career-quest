import React, { useState, useEffect } from 'react';
import { 
  ChevronDownIcon,
  ChevronLeftIcon,
  ChevronRightIcon,
  UserCircleIcon
} from '@heroicons/react/24/outline';
import { useDarkMode } from '../../../contexts/DarkModeContext';
import Dashboard from '../../../features/candidate-dashboard/components/DashboardCandidat';
import AvailableTests from '../../../features/skills-assessment/components/AvailableTests';
import TestInfoPage from '../../../features/skills-assessment/components/TestInfoPage';
import UnifiedTestRunnerShell from '../../../features/skills-assessment/components/UnifiedTestRunnerShell';
import TestResultsPage from '../../../features/skills-assessment/components/TestResultsPage';
import TechnicalTests from '../../../features/skills-assessment/components/TechnicalTests';
import TestLayout from '../../../features/skills-assessment/components/TestLayout';
import VerbalReasoningTest from '../../../features/skills-assessment/components/VerbalReasoningTest';
<<<<<<< HEAD
import NumericalReasoningTest from '../../../features/skills-assessment/components/NumericalReasoningTest';
=======
import ProfilePage from '../../../features/profile/components/ProfilePage';
>>>>>>> 986e3273
import SpatialReasoningTest from '../../../features/skills-assessment/components/SpatialReasoningTest';
import DiagrammaticReasoningTest from '../../../features/skills-assessment/components/DiagrammaticReasoningTest';
import AbstractReasoningTest from '../../../features/skills-assessment/components/AbstractReasoningTest';
import LogicalReasoningTest from '../../../features/skills-assessment/components/LogicalReasoningTest';
import LRT2Test from '../../../features/skills-assessment/components/LRT2Test';
import LRT3Test from '../../../features/skills-assessment/components/LRT3Test';
import SituationalJudgmentTest from '../../../features/skills-assessment/components/SituationalJudgmentTest';
import MasterSJTTest from '../../../features/skills-assessment/components/MasterSJTTest';
import SkillsSelector from '../../../features/skills-assessment/components/SkillsSelector';
import TechnicalTest from '../../../features/skills-assessment/components/TechnicalTest';
// AdaptiveTest supprimé - les tests sont créés par l'admin
import SkillBasedTests from '../../../features/skills-assessment/components/SkillBasedTests';
import TestAdministration from '../../../features/skills-assessment/components/TestAdministration';
import TestDebugPage from '../../../features/skills-assessment/components/TestDebugPage';
import TestHistoryDashboard from '../../../features/candidate-dashboard/components/TestHistoryDashboard';
import JobRecommendationsPage from '../../../features/job-recommendations/components/JobRecommendationsPage';
import { ChallengesList, ChallengeDetail, CodingDashboard } from '../../../features/coding-challenges/components';
import DebugChallenges from '../../../features/coding-challenges/components/DebugChallenges';
import SkillTestsOverview from '../../../features/skills-assessment/components/SkillTestsOverview';
import PracticalTests from '../../../features/coding-challenges/components/PracticalTests';
import AssessmentDashboardMetrics from '../../../features/skills-assessment/components/AssessmentDashboardMetrics';
import AttemptsHistory from '../../../features/skills-assessment/components/AttemptsHistory';
import jobgateLogo from '../../../assets/images/ui/JOBGATE LOGO.png';
import formationEnLigne from '../../../assets/images/ui/formation_en_ligne.avif';
import { useScrollOnChange } from '../../utils/scrollUtils';
import formationTechnique from '../../../assets/images/ui/formation_technique.avif';
import betterImpressions from '../../../assets/images/ui/better_impressions.avif';

const MainDashboard = () => {
  const { isDarkMode, toggleDarkMode } = useDarkMode();
  const [activeSection, setActiveSection] = useState('applications');
  const [showSkillsDropdown, setShowSkillsDropdown] = useState(false);
  const [showProfileDropdown, setShowProfileDropdown] = useState(false);
  const [currentCarouselIndex, setCurrentCarouselIndex] = useState(0);
  const [currentTestFilter, setCurrentTestFilter] = useState(null);
  const [currentTestId, setCurrentTestId] = useState(null);
  const [currentSkillId, setCurrentSkillId] = useState(null);
  const [selectedChallenge, setSelectedChallenge] = useState(null);
  const [currentTestInfo, setCurrentTestInfo] = useState(null);
  const [testResults, setTestResults] = useState(null);

  // Universal scroll management using scroll utilities
  useScrollOnChange(activeSection, { smooth: true, attempts: 3 });
  useScrollOnChange(currentTestId, { smooth: true, attempts: 3 });

  // Close dropdowns when clicking outside
  useEffect(() => {
    const handleClickOutside = (event) => {
      if (!event.target.closest('.profile-dropdown-container')) {
        setShowProfileDropdown(false);
      }
      if (!event.target.closest('#skills-validation')) {
        setShowSkillsDropdown(false);
      }
    };

    document.addEventListener('mousedown', handleClickOutside);
    return () => {
      document.removeEventListener('mousedown', handleClickOutside);
    };
  }, []);

  // Lock body scroll on test views so only the test area scrolls
  useEffect(() => {
    const isTestView = (
      activeSection === 'spatial-reasoning-test' ||
      activeSection === 'numerical-reasoning-test' ||
      activeSection === 'diagrammatic-reasoning-test' ||
      activeSection === 'abstract-reasoning-test' ||
      activeSection === 'logical-reasoning-test' ||
      activeSection === 'lrt2-test' ||
      activeSection === 'lrt3-test' ||
      activeSection === 'test-session' ||
      (typeof activeSection === 'string' && activeSection.startsWith('verbal-reasoning-test'))
    );

    if (isTestView) {
      const previousOverflow = document.body.style.overflow;
      document.body.style.overflow = 'hidden';
      return () => {
        document.body.style.overflow = previousOverflow || '';
      };
    } else {
      document.body.style.overflow = '';
    }
  }, [activeSection]);

  // Map skill categories to test types
  const skillToTestMap = {
    'numerical': 'numerical-tests',
    'verbal': 'verbal-tests', 
    'logical': 'logical-tests',
    'abstract': 'abstract-tests',
    'diagrammatic': 'diagrammatic-tests',
    'spatial': 'spatial-tests',
    'cognitive assessment': 'cognitive-tests',
    'personality': 'personality-tests',
    'situational': 'situational-tests',
    'technical': 'technical-tests',
    'accelerated learning': 'learning-tests'
  };

  const skillCategories = [
    'Numerical', 
    'Verbal',
    'Logical',
    'Abstract',
    'Diagrammatic',
    'Spatial',
    'Situational',
    'Technical'
  ];

  const carouselImages = [
    { title: 'Développement Web Avancé', subtitle: 'Maîtrisez les dernières technologies du web', image: formationEnLigne },
    { title: 'Support Technique et Dépannage', subtitle: 'Devenez un expert en résolution de problèmes IT', image: formationTechnique },
    { title: 'Excellence en Service Client', subtitle: "Les clés d'une communication et d'un service réussis", image: betterImpressions }
  ];

  const handleSkillCategoryClick = (skillName) => {
    const normalizedSkill = skillName.toLowerCase();
    const testType = skillToTestMap[normalizedSkill] || 'available-tests';
    
    // Set the filter based on the skill category
    setCurrentTestFilter(normalizedSkill);
    setActiveSection('assessments');
    // Keep dropdown open - don't close it automatically
  };

  // New unified routing handlers
  const handleViewTestInfo = (testId, testInfo) => {
    console.log('=== handleViewTestInfo called ===');
    console.log('testId:', testId);
    console.log('testInfo:', testInfo);
    setCurrentTestId(testId);
    setCurrentTestInfo(testInfo);
    setActiveSection(`test-info-${testId}`);
    console.log('Set activeSection to:', `test-info-${testId}`);
  };

  const handleStartTestFromInfo = (testId) => {
    setActiveSection(`test-run-${testId}`);
  };

  const handleTestComplete = (results) => {
    setTestResults(results);
    setActiveSection(`test-results-${currentTestId}`);
  };

  const handleBackToAssessments = () => {
    setActiveSection('assessments');
    setCurrentTestId(null);
    setCurrentTestInfo(null);
    setTestResults(null);
  };

  const handleRetakeTest = (testId) => {
    setTestResults(null);
    setActiveSection(`test-run-${testId}`);
  };

  const handleStartTest = (testId, skillId = null) => {
  const isMasterSJT = (typeof testId === 'string' && (testId === 'MASTER-SJT' || testId === 'MASTER-SJT1' || testId.toLowerCase().includes('master-sjt')));
  const isSJT = (typeof testId === 'string' && (testId === 'SJT' || testId.toLowerCase().includes('situational') || testId.toLowerCase().includes('sjt')));
    console.log('=== HANDLE START TEST ===');
    console.log('testId:', testId, 'Type:', typeof testId);
    console.log('currentTestFilter:', currentTestFilter);
    
    const isVerbalComprehensive = testId === 'VERBAL_COMPREHENSIVE';
    const isVerbalFilterAndNumber = (currentTestFilter === 'verbal' && typeof testId === 'number');
    const isStringWithVerbal = (typeof testId === 'string' && testId.toLowerCase().includes('verbal'));
    const isVRTString = (typeof testId === 'string' && testId.startsWith('VRT'));
    
    const isNumericalFilterAndNumber = (currentTestFilter === 'numerical' && typeof testId === 'number');
    const isStringWithNumerical = (typeof testId === 'string' && testId.toLowerCase().includes('numerical'));
    const isNRTString = (typeof testId === 'string' && testId.startsWith('NRT'));
    
    const isSpatialFilterAndNumber = (currentTestFilter === 'spatial' && typeof testId === 'number');
    const isStringWithSpatial = (typeof testId === 'string' && testId.toLowerCase().includes('spatial'));
    const isSRTString = (typeof testId === 'string' && testId.startsWith('SRT'));
    
    const isDiagrammaticFilterAndNumber = (currentTestFilter === 'diagrammatic' && typeof testId === 'number');
    const isStringWithDiagrammatic = (typeof testId === 'string' && testId.toLowerCase().includes('diagrammatic'));
    const isDRTString = (typeof testId === 'string' && testId.startsWith('DRT'));
    
    const isAbstractFilterAndNumber = (currentTestFilter === 'abstract' && typeof testId === 'number');
    const isStringWithAbstract = (typeof testId === 'string' && testId.toLowerCase().includes('abstract'));
    const isARTString = (typeof testId === 'string' && testId.startsWith('ART'));
    
    const isLogicalFilterAndNumber = (currentTestFilter === 'logical' && typeof testId === 'number');
    const isStringWithLogical = (typeof testId === 'string' && testId.toLowerCase().includes('logical'));
    const isLRTString = (typeof testId === 'string' && testId.startsWith('LRT') && !testId.startsWith('LRT2') && !testId.startsWith('LRT3'));
    const isLRT2String = (typeof testId === 'string' && testId.startsWith('LRT2'));
    const isLRT3String = (typeof testId === 'string' && testId.startsWith('LRT3'));
    
    console.log('isVerbalComprehensive:', isVerbalComprehensive);
    console.log('isVerbalFilterAndNumber:', isVerbalFilterAndNumber);
    console.log('isStringWithVerbal:', isStringWithVerbal);
    console.log('isVRTString:', isVRTString);
    console.log('isNumericalFilterAndNumber:', isNumericalFilterAndNumber);
    console.log('isStringWithNumerical:', isStringWithNumerical);
    console.log('isNRTString:', isNRTString);
    console.log('isSpatialFilterAndNumber:', isSpatialFilterAndNumber);
    console.log('isStringWithSpatial:', isStringWithSpatial);
    console.log('isSRTString:', isSRTString);
    console.log('isDiagrammaticFilterAndNumber:', isDiagrammaticFilterAndNumber);
    console.log('isStringWithDiagrammatic:', isStringWithDiagrammatic);
    console.log('isDRTString:', isDRTString);
    console.log('isAbstractFilterAndNumber:', isAbstractFilterAndNumber);
    console.log('isStringWithAbstract:', isStringWithAbstract);
    console.log('isARTString:', isARTString);
    console.log('isLogicalFilterAndNumber:', isLogicalFilterAndNumber);
    console.log('isStringWithLogical:', isStringWithLogical);
    console.log('isLRTString:', isLRTString);
    console.log('isLRT2String:', isLRT2String);
    console.log('isLRT3String:', isLRT3String);
    
  // Set the current test ID and skill ID
    setCurrentTestId(testId);
    setCurrentSkillId(skillId);
    
    // Check if it's a verbal reasoning test
    if (isMasterSJT) {
      console.log('✅ Routing to Master SJT');
      setActiveSection('master-sjt');
    } else if (isSJT) {
      console.log('✅ Routing to Situational Judgment Test');
      setActiveSection('situational-judgment-test');
    } else if (isVerbalComprehensive || isVerbalFilterAndNumber || isStringWithVerbal || isVRTString) {
      // Extract language from test ID if it's comprehensive
      const language = testId.toString().includes('_FRENCH') ? 'french' : 'english';
      console.log('✅ Routing to verbal reasoning test with language:', language);
      setActiveSection(`verbal-reasoning-test-${language}`);
    } else if (isNumericalFilterAndNumber || isStringWithNumerical || isNRTString) {
      // Handle numerical reasoning tests
      console.log('✅ Routing to numerical reasoning test');
      setActiveSection('numerical-reasoning-test');
    } else if (isSpatialFilterAndNumber || isStringWithSpatial || isSRTString) {
      // Handle spatial reasoning tests
      console.log('✅ Routing to spatial reasoning test');
      setActiveSection('spatial-reasoning-test');
    } else if (isDiagrammaticFilterAndNumber || isStringWithDiagrammatic || isDRTString) {
      // Handle diagrammatic reasoning tests
      console.log('✅ Routing to diagrammatic reasoning test');
      setActiveSection('diagrammatic-reasoning-test');
    } else if (isAbstractFilterAndNumber || isStringWithAbstract || isARTString) {
      // Handle abstract reasoning tests
      console.log('✅ Routing to abstract reasoning test');
      setActiveSection('abstract-reasoning-test');
    } else if (isLogicalFilterAndNumber || isStringWithLogical || isLRTString) {
      // Handle logical reasoning tests (Section 1)
      console.log('✅ Routing to logical reasoning test');
      setActiveSection('logical-reasoning-test');
    } else if (isLRT2String) {
      // Handle LRT2 tests (Section 2)
      console.log('✅ Routing to LRT2 test');
      setActiveSection('lrt2-test');
    } else if (isLRT3String) {
      // Handle LRT3 tests (Section 3)
      console.log('✅ Routing to LRT3 test');
      setActiveSection('lrt3-test');
    } else {
      // Check if it's a custom QCM test from our skill-based system
      const isCustomQCMTest = (typeof testId === 'number' && testId >= 1 && testId <= 100) || 
                             (typeof testId === 'string' && testId.includes('test'));
      
      if (isCustomQCMTest) {
        console.log('✅ Routing to technical-assessment for custom QCM test:', testId);
        setActiveSection('technical-assessment');
      } else {
        // Handle other test types (numerical, etc.)
        console.log('❌ Routing to test-session for testId:', testId);
        setActiveSection('test-session');
      }
    }
  };

  const handleSelectChallenge = (challenge) => {
    setSelectedChallenge(challenge);
    setActiveSection(`challenge-${challenge.id}`);
  };

  const handleBackFromChallenge = () => {
    setSelectedChallenge(null);
    setActiveSection('coding-challenges');
  };

  const nextSlide = () => {
    setCurrentCarouselIndex((prev) => (prev + 1) % carouselImages.length);
  };

  const prevSlide = () => {
    setCurrentCarouselIndex((prev) => (prev - 1 + carouselImages.length) % carouselImages.length);
  };

  return (
    <div id="dashboard-root" className="min-h-screen bg-gray-50 dark:bg-gray-900">
      {/* Top Header Bar */}
      <div id="app-header" className="header-bar h-16 bg-white dark:bg-gray-800 border-b border-gray-200 dark:border-gray-700 px-12 fixed top-0 left-0 right-0 z-20">
        <div className="header-content h-full flex items-center justify-between max-w-screen-2xl mx-auto">
          {/* Logo */}
          <div className="logo-container flex items-center">
            <img 
              src={jobgateLogo} 
              alt="Jobgate" 
              className="logo-image h-8"
            />
          </div>
          
          {/* Center Navigation */}
          <nav id="main-nav" className="main-navigation flex items-center space-x-8">
            <button 
              onClick={() => setActiveSection('dashboard')}
              className={`nav-button text-base font-medium transition-colors pb-1 ${
                activeSection === 'dashboard' 
                  ? 'text-blue-500 border-b-2 border-blue-500' 
                  : 'text-gray-700 dark:text-gray-300 hover:text-blue-500'
              }`}
            >
              Tableau de bord
            </button>
            
            <button 
              onClick={() => setActiveSection('jobs')}
              className={`nav-button text-base font-medium transition-colors pb-1 ${
                activeSection === 'jobs' 
                  ? 'text-blue-500 border-b-2 border-blue-500' 
                  : 'text-gray-700 dark:text-gray-300 hover:text-blue-500'
              }`}
            >
              Offres d'emploi
            </button>
            
            <button 
              onClick={() => setActiveSection('career')}
              className={`nav-button text-base font-medium transition-colors pb-1 ${
                activeSection === 'career' 
                  ? 'text-blue-500 border-b-2 border-blue-500' 
                  : 'text-gray-700 dark:text-gray-300 hover:text-blue-500'
              }`}
            >
              Conseils de carrière
            </button>
          </nav>

          {/* Right Avatar */}
          <div className="relative profile-dropdown-container">
            <button 
              onClick={() => setShowProfileDropdown(!showProfileDropdown)}
              className="user-avatar w-8 h-8 bg-gray-300 rounded-full hover:bg-gray-400 transition-colors flex items-center justify-center"
            >
              <UserCircleIcon className="w-6 h-6 text-gray-600" />
            </button>
            
            {/* Profile Dropdown */}
            {showProfileDropdown && (
              <div className="absolute right-0 mt-2 w-72 bg-white dark:bg-gray-800 rounded-xl shadow-xl border border-gray-100 dark:border-gray-700 z-50 overflow-hidden">
                {/* User Info Header */}
                <div className="p-4 border-b border-gray-100 dark:border-gray-700">
                  <div className="flex items-center space-x-3">
                    <div className="w-10 h-10 bg-blue-500 rounded-full flex items-center justify-center text-white font-semibold text-sm">
                      YA
                    </div>
                    <div className="flex-1 min-w-0">
                      <p className="text-sm font-medium text-gray-900 dark:text-gray-100 truncate">Yassine</p>
                      <p className="text-xs text-gray-500 dark:text-gray-400 truncate">yassine@jobgate.com</p>
                    </div>
                  </div>
                </div>

                {/* Menu Items */}
                <div className="py-2">
                  {/* Profile */}
                  <button
                    onClick={() => {
                      setActiveSection('profile');
                      setShowProfileDropdown(false);
                    }}
                    className="w-full flex items-center px-4 py-3 text-sm text-gray-700 dark:text-gray-300 hover:bg-gray-50 dark:hover:bg-gray-700 transition-colors"
                  >
                    <UserCircleIcon className="w-4 h-4 mr-3 text-gray-400 dark:text-gray-500" />
                    <span>Profile</span>
                  </button>

                  {/* Settings */}
                  <button
                    onClick={() => {
                      setActiveSection('settings');
                      setShowProfileDropdown(false);
                    }}
                    className="w-full flex items-center px-4 py-3 text-sm text-gray-700 dark:text-gray-300 hover:bg-gray-50 dark:hover:bg-gray-700 transition-colors"
                  >
                    <svg className="w-4 h-4 mr-3 text-gray-400 dark:text-gray-500" fill="none" stroke="currentColor" viewBox="0 0 24 24">
                      <path strokeLinecap="round" strokeLinejoin="round" strokeWidth={2} d="M10.325 4.317c.426-1.756 2.924-1.756 3.35 0a1.724 1.724 0 002.573 1.066c1.543-.94 3.31.826 2.37 2.37a1.724 1.724 0 001.065 2.572c1.756.426 1.756 2.924 0 3.35a1.724 1.724 0 00-1.066 2.573c.94 1.543-.826 3.31-2.37 2.37a1.724 1.724 0 00-2.572 1.065c-.426 1.756-2.924 1.756-3.35 0a1.724 1.724 0 00-2.573-1.066c-1.543.94-3.31-.826-2.37-2.37a1.724 1.724 0 00-1.065-2.572c-1.756-.426-1.756-2.924 0-3.35a1.724 1.724 0 001.066-2.573c-.94-1.543.826-3.31 2.37-2.37.996.608 2.296.07 2.572-1.065z" />
                      <path strokeLinecap="round" strokeLinejoin="round" strokeWidth={2} d="M15 12a3 3 0 11-6 0 3 3 0 016 0z" />
                    </svg>
                    <span>Settings</span>
                  </button>

                  {/* Notifications */}
                  <button
                    onClick={() => {
                      setActiveSection('notifications');
                      setShowProfileDropdown(false);
                    }}
                    className="w-full flex items-center justify-between px-4 py-3 text-sm text-gray-700 dark:text-gray-300 hover:bg-gray-50 dark:hover:bg-gray-700 transition-colors"
                  >
                    <div className="flex items-center">
                      <svg className="w-4 h-4 mr-3 text-gray-400 dark:text-gray-500" fill="none" stroke="currentColor" viewBox="0 0 24 24">
                        <path strokeLinecap="round" strokeLinejoin="round" strokeWidth={2} d="M15 17h5l-5 5v-5zM21 12a9 9 0 11-18 0 9 9 0 0118 0z" />
                      </svg>
                      <span>Notifications</span>
                    </div>
                    <span className="bg-red-500 text-white text-xs px-1.5 py-0.5 rounded-full min-w-[18px] h-[18px] flex items-center justify-center">3</span>
                  </button>

                  {/* Language Section */}
                  <div className="px-4 py-2">
                    <p className="text-xs font-medium text-gray-400 dark:text-gray-500 uppercase tracking-wide">LANGUAGE</p>
                  </div>
                  
                  <button
                    onClick={() => {
                      console.log('Language settings');
                      setShowProfileDropdown(false);
                    }}
                    className="w-full flex items-center justify-between px-4 py-3 text-sm text-gray-700 dark:text-gray-300 hover:bg-gray-50 dark:hover:bg-gray-700 transition-colors"
                  >
                    <div className="flex items-center">
                      <svg className="w-4 h-4 mr-3 text-gray-400 dark:text-gray-500" fill="none" stroke="currentColor" viewBox="0 0 24 24">
                        <path strokeLinecap="round" strokeLinejoin="round" strokeWidth={2} d="M3 5h12M9 3v2m1.048 9.5A18.022 18.022 0 016.412 9m6.088 9h7M11 21l5-10 5 10M12.751 5C11.783 10.77 8.07 15.61 3 18.129" />
                      </svg>
                      <span>English</span>
                    </div>
                    <span className="text-xs text-gray-400 dark:text-gray-500">EN</span>
                  </button>

                  {/* Appearance Section */}
                  <div className="px-4 py-2 mt-2">
                    <p className="text-xs font-medium text-gray-400 dark:text-gray-500 uppercase tracking-wide">APPEARANCE</p>
                  </div>

                  <button
                    onClick={(e) => {
                      e.preventDefault();
                      e.stopPropagation();
                      toggleDarkMode();
                    }}
                    className="w-full flex items-center justify-between px-4 py-3 text-sm text-gray-700 dark:text-gray-300 hover:bg-gray-50 dark:hover:bg-gray-700 transition-colors"
                  >
                    <div className="flex items-center">
                      <svg className="w-4 h-4 mr-3 text-gray-400 dark:text-gray-500" fill="none" stroke="currentColor" viewBox="0 0 24 24">
                        <path strokeLinecap="round" strokeLinejoin="round" strokeWidth={2} d="M20.354 15.354A9 9 0 018.646 3.646 9.003 9.003 0 0012 21a9.003 9.003 0 008.354-5.646z" />
                      </svg>
                      <span>Dark Mode</span>
                    </div>
                    <div 
                      className={`relative inline-flex h-5 w-9 items-center rounded-full transition-colors cursor-pointer ${isDarkMode ? 'bg-blue-600' : 'bg-gray-200'}`}
                      onClick={(e) => {
                        e.preventDefault();
                        e.stopPropagation();
                        toggleDarkMode();
                      }}
                    >
                      <span className={`inline-block h-4 w-4 transform rounded-full bg-white shadow-lg ring-0 transition duration-200 ${isDarkMode ? 'translate-x-4' : 'translate-x-0.5'}`}></span>
                    </div>
                  </button>

                  {/* Help & Support */}
                  <button
                    onClick={() => {
                      setActiveSection('help');
                      setShowProfileDropdown(false);
                    }}
                    className="w-full flex items-center px-4 py-3 text-sm text-gray-700 dark:text-gray-300 hover:bg-gray-50 dark:hover:bg-gray-700 transition-colors"
                  >
                    <svg className="w-4 h-4 mr-3 text-gray-400 dark:text-gray-500" fill="none" stroke="currentColor" viewBox="0 0 24 24">
                      <path strokeLinecap="round" strokeLinejoin="round" strokeWidth={2} d="M8.228 9c.549-1.165 2.03-2 3.772-2 2.21 0 4 1.343 4 3 0 1.4-1.278 2.575-3.006 2.907-.542.104-.994.54-.994 1.093m0 3h.01M21 12a9 9 0 11-18 0 9 9 0 0118 0z" />
                    </svg>
                    <span>Help & Support</span>
                  </button>

                  {/* Divider */}
                  <div className="border-t border-gray-100 dark:border-gray-700 my-2"></div>

                  {/* Sign Out */}
                  <button
                    onClick={() => {
                      console.log('Sign out');
                      setShowProfileDropdown(false);
                    }}
                    className="w-full flex items-center px-4 py-3 text-sm text-red-600 dark:text-red-400 hover:bg-red-50 dark:hover:bg-red-900/20 transition-colors"
                  >
                    <svg className="w-4 h-4 mr-3 text-red-500 dark:text-red-400" fill="none" stroke="currentColor" viewBox="0 0 24 24">
                      <path strokeLinecap="round" strokeLinejoin="round" strokeWidth={2} d="M17 16l4-4m0 0l-4-4m4 4H7m6 4v1a3 3 0 01-3 3H6a3 3 0 01-3-3V7a3 3 0 013-3h4a3 3 0 013 3v1" />
                    </svg>
                    <span>Sign Out</span>
                  </button>
                </div>
              </div>
            )}
          </div>
        </div>
      </div>

      <div id="dashboard-layout" className="main-layout flex max-w-screen-2xl mx-auto px-12 pt-28 gap-8 items-start">
        {/* Left Navigation Strip */}
        <div id="sidebar" className="sidebar-navigation w-72">
          <div className="sidebar-card w-72 bg-white dark:bg-gray-800 rounded-xl shadow-sm fixed top-28 h-[calc(100vh-8rem)] overflow-y-auto z-10">
            {/* Primary Navigation */}
            <div className="primary-nav-section p-6 space-y-3">
              <button 
                onClick={() => setActiveSection('explore')}
                className={`sidebar-nav-item w-full flex items-center justify-between px-4 py-3 rounded-lg text-left font-semibold text-sm transition-colors ${
                  activeSection === 'explore'
                    ? 'text-blue-500 bg-blue-50 border-l-4 border-blue-500'
                    : 'text-gray-700 hover:bg-blue-50'
                }`}
              >
                Explorer les offres
              </button>
              
              <button 
                onClick={() => setActiveSection('saved')}
                className={`sidebar-nav-item w-full flex items-center justify-between px-4 py-3 rounded-lg text-left font-semibold text-sm transition-colors ${
                  activeSection === 'saved'
                    ? 'text-blue-500 bg-blue-50 border-l-4 border-blue-500'
                    : 'text-gray-700 hover:bg-blue-50'
                }`}
              >
                Offres sauvegardées
              </button>
              
              <button 
                onClick={() => setActiveSection('applications')}
                className={`sidebar-nav-item w-full flex items-center justify-between px-4 py-3 rounded-lg text-left font-semibold text-sm transition-colors ${
                  activeSection === 'applications'
                    ? 'text-blue-500 bg-blue-50 border-l-4 border-blue-500'
                    : 'text-gray-700 hover:bg-blue-50'
                }`}
              >
                Mes candidatures
              </button>
            </div>

            {/* Separator */}
            <div className="nav-separator border-t border-gray-200 mx-6"></div>

            {/* Skills Validation Dropdown */}
            <div id="skills-validation" className="skills-validation-section p-6">
              <button 
                onClick={() => setShowSkillsDropdown(!showSkillsDropdown)}
                className="skills-dropdown-trigger w-full flex items-center justify-between px-4 py-3 rounded-lg text-left text-gray-700 text-sm font-semibold transition-colors hover:bg-blue-50"
              >
                <span>Validation des compétences</span>
                <ChevronDownIcon className={`dropdown-icon w-4 h-4 ml-2 transition-transform ${showSkillsDropdown ? 'rotate-180' : ''}`} />
              </button>

              {/* Skills Categories Sub-options */}
              {showSkillsDropdown && (
                <div id="skills-dropdown" className="skills-dropdown-menu mt-3 pl-4 space-y-2 max-h-48 overflow-y-auto">
                  {skillCategories.map((skill, index) => (
                    <button
                      key={index}
                      onClick={() => handleSkillCategoryClick(skill)}
                      className={`skill-category-item block w-full text-left pl-4 pr-2 py-2 text-xs transition-colors rounded ${
                        activeSection === skillToTestMap[skill.toLowerCase()] || activeSection === `skill-${skill.toLowerCase().replace(/\s+/g, '-')}`
                          ? 'bg-blue-50 text-blue-500 font-semibold border-l-2 border-blue-500'
                          : 'text-gray-700 hover:bg-blue-50 hover:text-blue-500'
                      }`}
                    >
                      {skill}
                    </button>
                  ))}
                </div>
              )}
            </div>

            {/* Separator */}
            <div className="nav-separator border-t border-gray-200 mx-6"></div>

            {/* Additional Navigation Items */}
            <div className="secondary-nav-section p-6 space-y-3">

              
              <button 
                onClick={() => setActiveSection('skills-management')}
                className={`sidebar-nav-item w-full flex items-center justify-between px-4 py-3 rounded-lg text-left font-semibold text-sm transition-colors ${
                  activeSection === 'skills-management'
                    ? 'text-blue-500 bg-blue-50 border-l-4 border-blue-500'
                    : 'text-gray-700 hover:bg-blue-50'
                }`}
              >
                Gestion des compétences
              </button>
              
              <button 
                onClick={() => setActiveSection('tests-by-competencies')}
                className={`sidebar-nav-item w-full flex items-center justify-between px-4 py-3 rounded-lg text-left font-semibold text-sm transition-colors ${
                  activeSection === 'tests-by-competencies'
                    ? 'text-blue-500 bg-blue-50 border-l-4 border-blue-500'
                    : 'text-gray-700 hover:bg-blue-50'
                }`}
              >
                Tests par Compétences
              </button>
              
<<<<<<< HEAD


=======
              <button 
                onClick={() => setActiveSection('practical-tests')}
                className={`sidebar-nav-item w-full flex items-center justify-between px-4 py-3 rounded-lg text-left font-semibold text-sm transition-colors ${
                  activeSection === 'practical-tests'
                    ? 'text-blue-500 bg-blue-50 border-l-4 border-blue-500'
                    : 'text-gray-700 hover:bg-blue-50'
                }`}
              >
                Tests Pratiques
              </button>
              
              <button 
                onClick={() => setActiveSection('coding-challenges')}
                className={`sidebar-nav-item w-full flex items-center justify-between px-4 py-3 rounded-lg text-left font-semibold text-sm transition-colors ${
                  activeSection === 'coding-challenges' || activeSection === 'coding-dashboard' || activeSection.startsWith('challenge-')
                    ? 'text-blue-500 bg-blue-50 border-l-4 border-blue-500'
                    : 'text-gray-700 hover:bg-blue-50'
                }`}
              >
                Debug: Défis
              </button>
              
              <button 
                onClick={() => setActiveSection('technical-assessment')}
                className={`sidebar-nav-item w-full flex items-center justify-between px-4 py-3 rounded-lg text-left font-semibold text-sm transition-colors ${
                  activeSection === 'technical-assessment'
                    ? 'text-blue-500 bg-blue-50 border-l-4 border-blue-500'
                    : 'text-gray-700 hover:bg-blue-50'
                }`}
              >
                Debug: QCM Skills
              </button>
>>>>>>> 986e3273
              
              {/* Test adaptatif supprimé - tests créés par l'admin */}
              
              {/* Administration supprimée - tests créés par l'admin Django */}
              
<<<<<<< HEAD
=======
              <button 
                onClick={() => setActiveSection('test-debug')}
                className={`sidebar-nav-item w-full flex items-center justify-between px-4 py-3 rounded-lg text-left font-semibold text-sm transition-colors ${
                  activeSection === 'test-debug'
                    ? 'text-blue-500 bg-blue-50 border-l-4 border-blue-500'
                    : 'text-gray-700 hover:bg-blue-50'
                }`}
              >
                Debug Tests API
              </button>
>>>>>>> 986e3273
              
              <button 
                onClick={() => setActiveSection('profile')}
                className={`sidebar-nav-item w-full flex items-center justify-between px-4 py-3 rounded-lg text-left font-semibold text-sm transition-colors ${
                  activeSection === 'profile'
                    ? 'text-blue-500 bg-blue-50 border-l-4 border-blue-500'
                    : 'text-gray-700 dark:text-gray-300 hover:bg-blue-50 dark:hover:bg-gray-700'
                }`}
              >
                Mon espace
              </button>
              
              <button 
                onClick={() => setActiveSection('offres-recommandees')}
                className={`sidebar-nav-item w-full flex items-center justify-between px-4 py-3 rounded-lg text-left font-semibold text-sm transition-colors ${
                  activeSection === 'offres-recommandees'
                    ? 'text-blue-500 bg-blue-50 border-l-4 border-blue-500'
                    : 'text-gray-700 hover:bg-blue-50'
                }`}
              >
                Offres recommandées
              </button>
              
              <button 
                onClick={() => setActiveSection('historique-tests')}
                className={`sidebar-nav-item w-full flex items-center justify-between px-4 py-3 rounded-lg text-left font-semibold text-sm transition-colors ${
                  activeSection === 'historique-tests'
                    ? 'text-blue-500 bg-blue-50 border-l-4 border-blue-500'
                    : 'text-gray-700 hover:bg-blue-50'
                }`}
              >
                Historique des tests
              </button>
            </div>
          </div>
        </div>

        {/* Central Content Zone */}
        <div id="main-content" className="main-content-area flex-1 max-w-4xl">
          {/* Scrollable Content Container */}
          <div className="h-[calc(100vh-7rem)] overflow-y-auto overflow-x-hidden">
            {/* Debug info (temporarily enabled for troubleshooting) */}
            {true && (
              <div style={{position: 'fixed', top: 0, right: 0, background: 'yellow', padding: '10px', zIndex: 9999, fontSize: '12px'}}>
                ActiveSection: {activeSection}<br/>
                CurrentTestId: {currentTestId}<br/>
                CurrentTestFilter: {currentTestFilter}<br/>
                CurrentTestInfo: {currentTestInfo ? 'Set' : 'Null'}
              </div>
            )}
          
          {activeSection === 'dashboard' ? (
            <div className="space-y-6">
              <Dashboard onNavigateToSection={setActiveSection} />
              <AssessmentDashboardMetrics />
            </div>
          ) : activeSection === 'assessments' ? (
            // Unified Assessment Dashboard
            <AvailableTests 
              onBackToDashboard={() => setActiveSection('applications')} 
              onViewTestInfo={handleViewTestInfo}
              testFilter={currentTestFilter}
            />
          ) : activeSection.startsWith('test-info-') ? (
            // Test Information Page
            <TestInfoPage 
              testData={currentTestInfo}
              onStartTest={handleStartTestFromInfo}
              onBackToDashboard={handleBackToAssessments}
            />
          ) : activeSection.startsWith('test-run-') ? (
            // Unified Test Runner
            <UnifiedTestRunnerShell
              testId={currentTestId}
              testInfo={currentTestInfo}
              onTestComplete={handleTestComplete}
              onAbortTest={handleBackToAssessments}
            />
          ) : activeSection.startsWith('test-results-') ? (
            // Test Results Page
            <TestResultsPage 
              testId={currentTestId}
              results={testResults}
              onBackToDashboard={handleBackToAssessments}
              onRetakeTest={handleRetakeTest}
            />
          ) : activeSection === 'test-session' ? (
            <TestLayout />
          ) : activeSection.startsWith('verbal-reasoning-test') ? (
            <VerbalReasoningTest 
              onBackToDashboard={() => setActiveSection('assessments')} 
              language={activeSection.includes('french') ? 'french' : 'english'}
              testId={currentTestId}
            />
          ) : activeSection === 'numerical-reasoning-test' ? (
            <NumericalReasoningTest 
              onBack={() => setActiveSection('assessments')} 
              onComplete={() => setActiveSection('assessments')}
              testId={currentTestId}
            />
          ) : activeSection === 'spatial-reasoning-test' ? (
            <SpatialReasoningTest 
              onBackToDashboard={() => setActiveSection('assessments')} 
              testId={currentTestId}
            />
          ) : activeSection === 'diagrammatic-reasoning-test' ? (
            <DiagrammaticReasoningTest 
              onBackToDashboard={() => setActiveSection('assessments')} 
              testId={currentTestId}
            />
          ) : activeSection === 'abstract-reasoning-test' ? (
            <AbstractReasoningTest 
              onBackToDashboard={() => setActiveSection('assessments')} 
              testId={currentTestId}
            />
          ) : activeSection === 'logical-reasoning-test' ? (
            <LogicalReasoningTest 
              onBackToDashboard={() => setActiveSection('assessments')} 
              testId={currentTestId}
            />
          ) : activeSection === 'lrt2-test' ? (
            <LRT2Test 
              onBackToDashboard={() => setActiveSection('assessments')} 
              testId={currentTestId}
            />
          ) : activeSection === 'lrt3-test' ? (
            <LRT3Test 
              onBackToDashboard={() => setActiveSection('assessments')} 
              testId={currentTestId}
            />
          ) : activeSection === 'skills-management' ? (
            <SkillsSelector 
              userId={1} 
              onSkillsUpdated={() => console.log('Skills updated')}
            />
          ) : activeSection === 'tests-by-competencies' ? (
            <SkillTestsOverview 
              onBackToDashboard={() => setActiveSection('applications')} 
              onStartTest={handleStartTest}
              userId={1} 
            />
          ) : activeSection === 'practical-tests' ? (
            <PracticalTests onBackToDashboard={() => setActiveSection('applications')} />
          ) : activeSection === 'technical-assessment' ? (
            <SkillBasedTests 
              userId={1}
              testId={currentTestId}
              skillId={currentSkillId}
              onBackToDashboard={() => setActiveSection('applications')}
            />
          ) : activeSection === 'situational-judgment-test' ? (
            <SituationalJudgmentTest 
              onBackToDashboard={() => setActiveSection('assessments')}
              testId={currentTestId}
            />
          ) : activeSection === 'master-sjt' ? (
            <MasterSJTTest 
              onClose={() => setActiveSection('assessments')}
            />
          ) : activeSection === 'test-administration' ? (
            <TestAdministration 
              onBackToDashboard={() => setActiveSection('applications')}
            />
          ) : activeSection === 'test-debug' ? (
            <TestDebugPage />
          ) : activeSection === 'available-tests' || activeSection.includes('-tests') ? (
            // Legacy test routing (keeping for compatibility)
            activeSection === 'technical-tests' ? (
              <TechnicalTests onBackToDashboard={() => setActiveSection('applications')} />
            ) : (
              <AvailableTests 
                onBackToDashboard={() => setActiveSection('applications')} 
                onViewTestInfo={handleViewTestInfo}
                testFilter={currentTestFilter}
              />
            )
          ) : activeSection.startsWith('skill-') ? (
            // Skills Practice Content
            <div className="skills-practice-content space-y-6">
              <div className="skills-header text-center py-12">
                <h1 className="page-title text-3xl font-bold text-gray-800 mb-4">
                  {activeSection.split('skill-')[1].split('-').map(word => word.charAt(0).toUpperCase() + word.slice(1)).join(' ')} - Pratique
                </h1>
                <p className="page-description text-lg text-gray-600 max-w-3xl mx-auto">
                  Améliorez vos compétences grâce à des sessions de pratique complètes et suivez vos progrès dans cette catégorie de compétences.
                </p>
              </div>
              
              <div className="skills-card bg-white rounded-xl shadow-sm p-8">
                <h2 className="card-title text-xl font-semibold text-gray-800 mb-4">
                  {activeSection.split('skill-')[1].split('-').map(word => word.charAt(0).toUpperCase() + word.slice(1)).join(' ')}
                </h2>
                <p className="card-description text-gray-600 mb-6">
                  Les exercices d'évaluation et de pratique interactifs seront disponibles ici. Cette évaluation de catégorie de compétences est prête à commencer.
                </p>
                <button 
                  onClick={() => setActiveSection('assessments')}
                  className="start-assessment-btn bg-blue-500 hover:bg-blue-600 text-white px-6 py-3 rounded-lg text-sm transition-colors"
                >
                  Commencer l'évaluation
                </button>
              </div>
            </div>
          ) : activeSection === 'profile' ? (
            <ProfilePage />
          ) : activeSection === 'offres-recommandees' ? (
            <JobRecommendationsPage />
          ) : activeSection === 'historique-tests' ? (
<<<<<<< HEAD
            <AttemptsHistory />
=======
            <TestHistoryDashboard />
          ) : activeSection === 'profile' ? (
            <ProfilePage />
>>>>>>> 986e3273
          ) : activeSection === 'coding-challenges' ? (
            <ChallengesList onSelectChallenge={handleSelectChallenge} />
          ) : activeSection === 'coding-dashboard' ? (
            <CodingDashboard />
          ) : activeSection.startsWith('challenge-') ? (
            <ChallengeDetail 
              challenge={selectedChallenge} 
              onBack={handleBackFromChallenge}
            />
          ) : (
            <>
              {/* Blue Banner Header */}
              <div className="career-banner bg-slate-800 rounded-lg p-8 mb-6 relative overflow-hidden">
                <div className="banner-content flex items-center justify-between">
                  <div className="banner-text flex-1 pr-8">
                    <h1 className="banner-title text-white text-2xl font-medium mb-6 leading-tight">Développez votre potentiel professionnel</h1>
                    <p className="banner-description text-white/80 text-sm leading-relaxed max-w-lg">
                      Découvrez nos conseils d'experts, les tendances du marché et des recommandations pratiques pour ajuster votre parcours professionnel.
                    </p>
                  </div>
                  
                  {/* Carousel */}
                  <div className="career-carousel relative w-full max-w-xl overflow-hidden rounded-xl shadow-lg">
                    <div 
                      className="carousel-slider flex transition-transform duration-700 ease-in-out"
                      style={{ transform: `translateX(-${currentCarouselIndex * 100}%)` }}
                    >
                      {carouselImages.map((item, index) => (
                        <div key={index} className="carousel-slide w-full flex-shrink-0">
                          <div className="slide-card overflow-hidden w-full h-64 relative group">
                            <img 
                              src={item.image} 
                              alt={item.title}
                              className="slide-image w-full h-full object-cover transition-transform duration-700 group-hover:scale-105"
                            />
                            <div className="slide-overlay absolute inset-0 bg-gradient-to-t from-black/80 via-black/30 to-transparent"></div>
                            <div className="slide-content absolute bottom-6 left-6 right-6 text-white">
                              <h3 className="slide-title font-bold text-lg mb-2 text-shadow-lg leading-tight">{item.title}</h3>
                              <p className="slide-subtitle text-white/95 text-sm leading-relaxed text-shadow-md">{item.subtitle}</p>
                            </div>
                            
                            {/* Decorative element */}
                            <div className="absolute top-4 right-4 w-3 h-3 bg-white/30 rounded-full animate-pulse"></div>
                          </div>
                        </div>
                      ))}
                    </div>
                    
                    {/* Carousel Controls */}
                    <button 
                      onClick={prevSlide}
                      className="carousel-prev-btn absolute left-3 top-1/2 transform -translate-y-1/2 bg-white/25 hover:bg-white/40 backdrop-blur-sm rounded-full p-3 transition-all duration-300 z-10 hover:scale-110 shadow-lg"
                    >
                      <ChevronLeftIcon className="prev-icon w-5 h-5 text-white drop-shadow-md" />
                    </button>
                    <button 
                      onClick={nextSlide}
                      className="carousel-next-btn absolute right-3 top-1/2 transform -translate-y-1/2 bg-white/25 hover:bg-white/40 backdrop-blur-sm rounded-full p-3 transition-all duration-300 z-10 hover:scale-110 shadow-lg"
                    >
                      <ChevronRightIcon className="next-icon w-5 h-5 text-white drop-shadow-md" />
                    </button>
                    
                    {/* Dots Indicator */}
                    <div className="carousel-indicators absolute bottom-4 left-1/2 transform -translate-x-1/2 flex justify-center space-x-3 z-10">
                      {carouselImages.map((_, index) => (
                        <button
                          key={index}
                          onClick={() => setCurrentCarouselIndex(index)}
                          className={`indicator-dot transition-all duration-300 rounded-full ${
                            index === currentCarouselIndex 
                              ? 'bg-white w-8 h-3 shadow-lg' 
                              : 'bg-white/50 hover:bg-white/75 w-3 h-3 hover:scale-110'
                          }`}
                        />
                      ))}
                    </div>
                  </div>
                </div>
              </div>

              {/* Offers Card */}
              <div className="job-offers-card bg-white rounded-xl shadow-sm p-6">
                <div className="offers-header flex items-center justify-between mb-4">
                  <h2 className="offers-title text-gray-800 font-medium text-lg">Offres</h2>
                  <button className="view-all-btn text-blue-500 text-sm hover:underline">Voir tout</button>
                </div>
                
                {/* Job Offer Card */}
                <div className="job-offer-item border border-gray-200 rounded-lg p-4">
                  <div className="offer-content flex items-start space-x-4">
                    {/* Company Logo */}
                    <div className="company-logo w-12 h-12 bg-blue-500 rounded-full flex items-center justify-center text-white font-bold text-sm">
                      J
                    </div>
                    
                    {/* Job Details */}
                    <div className="job-details flex-1">
                      <h3 className="job-title font-medium text-gray-800 mb-1">Développeur Backend</h3>
                      <p className="company-name text-gray-800 text-sm mb-2">JOBGATE</p>
                      <p className="job-location text-gray-800 text-sm mb-3">📍 Casablanca, Maroc</p>
                      
                      {/* Tags */}
                      <div className="job-tags flex space-x-2 mb-3">
                        <span className="job-tag bg-blue-50 text-blue-500 px-2 py-1 rounded text-xs">Stage</span>
                        <span className="job-tag bg-blue-50 text-blue-500 px-2 py-1 rounded text-xs">Télétravail</span>
                        <span className="job-tag bg-blue-50 text-blue-500 px-2 py-1 rounded text-xs">3 mois</span>
                      </div>
                      
                      <p className="job-description text-gray-800 text-sm mb-4">
                        À propos JOBGATE: JOBGATE est une plateforme de recrutement en ligne leader qui connecte les professionnels talentueux avec les meilleurs employeurs...
                      </p>
                      
                      <button className="view-more-btn bg-gray-200 hover:bg-gray-300 text-gray-800 px-4 py-2 rounded text-sm transition-colors">
                        Voir plus
                      </button>
                    </div>
                  </div>
                </div>
              </div>
            </>
          )}
          </div>
        </div>

        {/* Right Side Strip */}
        <div className="right-sidebar w-18 flex justify-center">
          <button className="floating-action-btn w-12 h-12 bg-blue-500 hover:bg-blue-600 rounded-full flex items-center justify-center transition-colors sticky top-32">
            <span className="btn-icon text-white font-bold text-xs">J</span>
          </button>
        </div>
      </div>
    </div>
  );
};

export default MainDashboard;<|MERGE_RESOLUTION|>--- conflicted
+++ resolved
@@ -14,11 +14,8 @@
 import TechnicalTests from '../../../features/skills-assessment/components/TechnicalTests';
 import TestLayout from '../../../features/skills-assessment/components/TestLayout';
 import VerbalReasoningTest from '../../../features/skills-assessment/components/VerbalReasoningTest';
-<<<<<<< HEAD
 import NumericalReasoningTest from '../../../features/skills-assessment/components/NumericalReasoningTest';
-=======
 import ProfilePage from '../../../features/profile/components/ProfilePage';
->>>>>>> 986e3273
 import SpatialReasoningTest from '../../../features/skills-assessment/components/SpatialReasoningTest';
 import DiagrammaticReasoningTest from '../../../features/skills-assessment/components/DiagrammaticReasoningTest';
 import AbstractReasoningTest from '../../../features/skills-assessment/components/AbstractReasoningTest';
@@ -626,10 +623,6 @@
                 Tests par Compétences
               </button>
               
-<<<<<<< HEAD
-
-
-=======
               <button 
                 onClick={() => setActiveSection('practical-tests')}
                 className={`sidebar-nav-item w-full flex items-center justify-between px-4 py-3 rounded-lg text-left font-semibold text-sm transition-colors ${
@@ -662,14 +655,11 @@
               >
                 Debug: QCM Skills
               </button>
->>>>>>> 986e3273
               
               {/* Test adaptatif supprimé - tests créés par l'admin */}
               
               {/* Administration supprimée - tests créés par l'admin Django */}
               
-<<<<<<< HEAD
-=======
               <button 
                 onClick={() => setActiveSection('test-debug')}
                 className={`sidebar-nav-item w-full flex items-center justify-between px-4 py-3 rounded-lg text-left font-semibold text-sm transition-colors ${
@@ -680,7 +670,6 @@
               >
                 Debug Tests API
               </button>
->>>>>>> 986e3273
               
               <button 
                 onClick={() => setActiveSection('profile')}
@@ -889,13 +878,7 @@
           ) : activeSection === 'offres-recommandees' ? (
             <JobRecommendationsPage />
           ) : activeSection === 'historique-tests' ? (
-<<<<<<< HEAD
-            <AttemptsHistory />
-=======
             <TestHistoryDashboard />
-          ) : activeSection === 'profile' ? (
-            <ProfilePage />
->>>>>>> 986e3273
           ) : activeSection === 'coding-challenges' ? (
             <ChallengesList onSelectChallenge={handleSelectChallenge} />
           ) : activeSection === 'coding-dashboard' ? (
