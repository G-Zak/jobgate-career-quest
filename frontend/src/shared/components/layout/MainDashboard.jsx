--- conflicted
+++ resolved
@@ -199,12 +199,7 @@
   };
 
   const handleStartTest = (testId, skillId = null) => {
-<<<<<<< HEAD
-    const isMasterSJT = (typeof testId === 'string' && (testId === 'MASTER-SJT' || testId === 'MASTER-SJT1' || testId.toLowerCase().includes('master-sjt')));
-    const isSJT = (typeof testId === 'string' && (testId === 'SJT' || testId.toLowerCase().includes('situational') || testId.toLowerCase().includes('sjt')));
-=======
   const isSJT = (typeof testId === 'string' && (testId === 'SJT' || testId.toLowerCase().includes('situational') || testId.toLowerCase().includes('sjt') || testId === 'MASTER-SJT' || testId === 'MASTER-SJT1' || testId.toLowerCase().includes('master-sjt')));
->>>>>>> 22e3621e
     console.log('=== HANDLE START TEST ===');
     console.log('testId:', testId, 'Type:', typeof testId);
     console.log('currentTestFilter:', currentTestFilter);
@@ -261,18 +256,9 @@
     // Set the current test ID and skill ID
     setCurrentTestId(testId);
     setCurrentSkillId(skillId);
-<<<<<<< HEAD
-
-    // Check if it's a verbal reasoning test
-    if (isMasterSJT) {
-      console.log('✅ Routing to Master SJT');
-      setActiveSection('master-sjt');
-    } else if (isSJT) {
-=======
     
     // Check if it's a situational judgment test
     if (isSJT) {
->>>>>>> 22e3621e
       console.log('✅ Routing to Situational Judgment Test');
       setActiveSection('situational-judgment-test');
     } else if (isVerbalComprehensive || isVerbalFilterAndNumber || isStringWithVerbal || isVRTString) {
@@ -620,15 +606,6 @@
               >
                 Offres recommandées
               </button>
-<<<<<<< HEAD
-
-              <button
-                onClick={() => setActiveSection('historique-tests')}
-                className={`sidebar-nav-item w-full flex items-center justify-between px-4 py-3 rounded-lg text-left font-semibold text-sm transition-colors ${activeSection === 'historique-tests'
-                  ? 'text-blue-500 bg-blue-50 border-l-4 border-blue-500'
-                  : 'text-gray-700 hover:bg-blue-50'
-                  }`}
-=======
               
               <button 
                 onClick={() => setActiveSection('tests-history')}
@@ -637,7 +614,6 @@
                     ? 'text-blue-500 bg-blue-50 border-l-4 border-blue-500'
                     : 'text-gray-700 hover:bg-blue-50'
                 }`}
->>>>>>> 22e3621e
               >
                 Test History
               </button>
@@ -649,18 +625,6 @@
         <div id="main-content" className="main-content-area flex-1 max-w-4xl">
           {/* Scrollable Content Container */}
           <div className="h-[calc(100vh-7rem)] overflow-y-auto overflow-x-hidden">
-<<<<<<< HEAD
-
-            {activeSection === 'dashboard' ? (
-              <div className="space-y-6">
-                <Dashboard onNavigateToSection={setActiveSection} />
-                <AssessmentDashboardMetrics />
-              </div>
-            ) : activeSection === 'assessments' ? (
-              // Unified Assessment Dashboard
-              <AvailableTests
-                onBackToDashboard={() => setActiveSection('applications')}
-=======
           
           {activeSection === 'dashboard' ? (
             <div className="space-y-6">
@@ -779,205 +743,36 @@
             ) : (
               <AvailableTests 
                 onBackToDashboard={() => setActiveSection('applications')} 
->>>>>>> 22e3621e
                 onViewTestInfo={handleViewTestInfo}
                 testFilter={currentTestFilter}
               />
-            ) : activeSection.startsWith('test-info-') ? (
-              // Test Information Page
-              <TestInfoPage
-                testId={currentTestId}
-                onStartTest={handleStartTestFromInfo}
-                onBackToDashboard={handleBackToAssessments}
-              />
-            ) : activeSection.startsWith('test-run-') ? (
-              // Unified Test Runner
-              <UnifiedTestRunnerShell
-                testId={currentTestId}
-                testInfo={currentTestInfo}
-                onTestComplete={handleTestComplete}
-                onAbortTest={handleBackToAssessments}
-              />
-            ) : activeSection.startsWith('test-results-') ? (
-              // Test Results Page
-              <TestResultsPage
-                testId={currentTestId}
-                results={testResults}
-                onBackToDashboard={handleBackToAssessments}
-                onRetakeTest={handleRetakeTest}
-              />
-            ) : activeSection === 'test-session' ? (
-              <TestLayout />
-            ) : activeSection.startsWith('verbal-reasoning-test') ? (
-              <VerbalReasoningTest
-                onBackToDashboard={() => setActiveSection('assessments')}
-                language={activeSection.includes('french') ? 'french' : 'english'}
-                testId={currentTestId}
-              />
-            ) : activeSection === 'numerical-reasoning-test' ? (
-              <NumericalReasoningTest
-                onBack={() => setActiveSection('assessments')}
-                onComplete={() => setActiveSection('assessments')}
-                testId={currentTestId}
-              />
-            ) : activeSection === 'spatial-reasoning-test' ? (
-              <SpatialReasoningTest
-                onBackToDashboard={() => setActiveSection('assessments')}
-                testId={currentTestId}
-              />
-            ) : activeSection === 'diagrammatic-reasoning-test' ? (
-              <DiagrammaticReasoningTest
-                onBackToDashboard={() => setActiveSection('assessments')}
-                testId={currentTestId}
-              />
-            ) : activeSection === 'abstract-reasoning-test' ? (
-              <AbstractReasoningTest
-                onBackToDashboard={() => setActiveSection('assessments')}
-                testId={currentTestId}
-              />
-            ) : activeSection === 'logical-reasoning-test' ? (
-              <LogicalReasoningTest
-                onBackToDashboard={() => setActiveSection('assessments')}
-                testId={currentTestId}
-              />
-            ) : activeSection === 'lrt2-test' ? (
-              <LRT2Test
-                onBackToDashboard={() => setActiveSection('assessments')}
-                testId={currentTestId}
-              />
-            ) : activeSection === 'lrt3-test' ? (
-              <LRT3Test
-                onBackToDashboard={() => setActiveSection('assessments')}
-                testId={currentTestId}
-              />
-            ) : activeSection === 'skills-management' ? (
-              <SkillsSelector
-                userId={1}
-                onSkillsUpdated={() => console.log('Skills updated')}
-              />
-            ) : activeSection === 'tests-by-competencies' ? (
-              <SkillTestsOverview
-                onBackToDashboard={() => setActiveSection('applications')}
-                onStartTest={handleStartTest}
-                userId={1}
-              />
-            ) : activeSection === 'practical-tests' ? (
-              <PracticalTests onBackToDashboard={() => setActiveSection('applications')} />
-            ) : activeSection === 'technical-assessment' ? (
-              <SkillBasedTests
-                userId={1}
-                testId={currentTestId}
-                skillId={currentSkillId}
-                onBackToDashboard={() => setActiveSection('applications')}
-              />
-            ) : activeSection === 'situational-judgment-test' ? (
-              <SituationalJudgmentTest
-                onBackToDashboard={() => setActiveSection('assessments')}
-                testId={currentTestId}
-              />
-            ) : activeSection === 'master-sjt' ? (
-              <MasterSJTTest
-                onClose={() => setActiveSection('assessments')}
-              />
-            ) : activeSection === 'test-administration' ? (
-              <TestAdministration
-                onBackToDashboard={() => setActiveSection('applications')}
-              />
-            ) : activeSection === 'test-debug' ? (
-              <TestDebugPage />
-            ) : activeSection === 'available-tests' || activeSection.includes('-tests') ? (
-              // Legacy test routing (keeping for compatibility)
-              activeSection === 'technical-tests' ? (
-                <TechnicalTests onBackToDashboard={() => setActiveSection('applications')} />
-              ) : (
-                <AvailableTests
-                  onBackToDashboard={() => setActiveSection('applications')}
-                  onViewTestInfo={handleViewTestInfo}
-                  testFilter={currentTestFilter}
-                />
-              )
-            ) : activeSection.startsWith('skill-') ? (
-              // Skills Practice Content
-              <div className="skills-practice-content space-y-6">
-                <div className="skills-header text-center py-12">
-                  <h1 className="page-title text-3xl font-bold text-gray-800 mb-4">
-                    {activeSection.split('skill-')[1].split('-').map(word => word.charAt(0).toUpperCase() + word.slice(1)).join(' ')} - Pratique
-                  </h1>
-                  <p className="page-description text-lg text-gray-600 max-w-3xl mx-auto">
-                    Améliorez vos compétences grâce à des sessions de pratique complètes et suivez vos progrès dans cette catégorie de compétences.
-                  </p>
-                </div>
-
-                <div className="skills-card bg-white rounded-xl shadow-sm p-8">
-                  <h2 className="card-title text-xl font-semibold text-gray-800 mb-4">
-                    {activeSection.split('skill-')[1].split('-').map(word => word.charAt(0).toUpperCase() + word.slice(1)).join(' ')}
-                  </h2>
-                  <p className="card-description text-gray-600 mb-6">
-                    Les exercices d'évaluation et de pratique interactifs seront disponibles ici. Cette évaluation de catégorie de compétences est prête à commencer.
-                  </p>
-                  <button
-                    onClick={() => setActiveSection('assessments')}
-                    className="start-assessment-btn bg-blue-500 hover:bg-blue-600 text-white px-6 py-3 rounded-lg text-sm transition-colors"
-                  >
-                    Commencer l'évaluation
-                  </button>
-                </div>
+            )
+          ) : activeSection.startsWith('skill-') ? (
+            // Skills Practice Content
+            <div className="skills-practice-content space-y-6">
+              <div className="skills-header text-center py-12">
+                <h1 className="page-title text-3xl font-bold text-gray-800 mb-4">
+                  {activeSection.split('skill-')[1].split('-').map(word => word.charAt(0).toUpperCase() + word.slice(1)).join(' ')} - Pratique
+                </h1>
+                <p className="page-description text-lg text-gray-600 max-w-3xl mx-auto">
+                  Améliorez vos compétences grâce à des sessions de pratique complètes et suivez vos progrès dans cette catégorie de compétences.
+                </p>
               </div>
-<<<<<<< HEAD
-            ) : activeSection === 'mon-espace' ? (
-              <ProfilePage />
-            ) : activeSection === 'jobs' ? (
-              <JobRecommendationsPage />
-            ) : activeSection === 'api-test' ? (
-              <ApiTest />
-            ) : activeSection === 'offres-recommandees' ? (
-              <JobRecommendationsPage />
-            ) : activeSection === 'historique-tests' ? (
-              <AttemptsHistory />
-            ) : activeSection === 'coding-challenges' ? (
-              <ChallengesList onSelectChallenge={handleSelectChallenge} />
-            ) : activeSection === 'coding-dashboard' ? (
-              <CodingDashboard />
-            ) : activeSection.startsWith('challenge-') ? (
-              <ChallengeDetail
-                challenge={selectedChallenge}
-                onBack={handleBackFromChallenge}
-              />
-            ) : (
-              <>
-                {/* Blue Banner Header */}
-                <div className="career-banner bg-slate-800 rounded-lg p-8 mb-6 relative overflow-hidden">
-                  <div className="banner-content flex items-center justify-between">
-                    <div className="banner-text flex-1 pr-8">
-                      <h1 className="banner-title text-white text-2xl font-medium mb-6 leading-tight">Développez votre potentiel professionnel</h1>
-                      <p className="banner-description text-white/80 text-sm leading-relaxed max-w-lg">
-                        Découvrez nos conseils d'experts, les tendances du marché et des recommandations pratiques pour ajuster votre parcours professionnel.
-                      </p>
-                    </div>
-
-                    {/* Carousel */}
-                    <div className="career-carousel relative w-full max-w-xl overflow-hidden rounded-xl shadow-lg">
-                      <div
-                        className="carousel-slider flex transition-transform duration-700 ease-in-out"
-                        style={{ transform: `translateX(-${currentCarouselIndex * 100}%)` }}
-                      >
-                        {carouselImages.map((item, index) => (
-                          <div key={index} className="carousel-slide w-full flex-shrink-0">
-                            <div className="slide-card overflow-hidden w-full h-64 relative group">
-                              <img
-                                src={item.image}
-                                alt={item.title}
-                                className="slide-image w-full h-full object-cover transition-transform duration-700 group-hover:scale-105"
-                              />
-                              <div className="slide-overlay absolute inset-0 bg-gradient-to-t from-black/80 via-black/30 to-transparent"></div>
-                              <div className="slide-content absolute bottom-6 left-6 right-6 text-white">
-                                <h3 className="slide-title font-bold text-lg mb-2 text-shadow-lg leading-tight">{item.title}</h3>
-                                <p className="slide-subtitle text-white/95 text-sm leading-relaxed text-shadow-md">{item.subtitle}</p>
-                              </div>
-
-                              {/* Decorative element */}
-                              <div className="absolute top-4 right-4 w-3 h-3 bg-white/30 rounded-full animate-pulse"></div>
-=======
+              
+              <div className="skills-card bg-white rounded-xl shadow-sm p-8">
+                <h2 className="card-title text-xl font-semibold text-gray-800 mb-4">
+                  {activeSection.split('skill-')[1].split('-').map(word => word.charAt(0).toUpperCase() + word.slice(1)).join(' ')}
+                </h2>
+                <p className="card-description text-gray-600 mb-6">
+                  Les exercices d'évaluation et de pratique interactifs seront disponibles ici. Cette évaluation de catégorie de compétences est prête à commencer.
+                </p>
+                <button 
+                  onClick={() => setActiveSection('assessments')}
+                  className="start-assessment-btn bg-blue-500 hover:bg-blue-600 text-white px-6 py-3 rounded-lg text-sm transition-colors"
+                >
+                  Commencer l'évaluation
+                </button>
+              </div>
             </div>
           ) : activeSection === 'mon-espace' ? (
             <ProfilePage />
@@ -1024,34 +819,38 @@
                             <div className="slide-content absolute bottom-6 left-6 right-6 text-white">
                               <h3 className="slide-title font-bold text-lg mb-2 text-shadow-lg leading-tight">{item.title}</h3>
                               <p className="slide-subtitle text-white/95 text-sm leading-relaxed text-shadow-md">{item.subtitle}</p>
->>>>>>> 22e3621e
                             </div>
+                            
+                            {/* Decorative element */}
+                            <div className="absolute top-4 right-4 w-3 h-3 bg-white/30 rounded-full animate-pulse"></div>
                           </div>
-                        ))}
-                      </div>
-
-                      {/* Carousel Controls */}
-                      <button
-                        onClick={prevSlide}
-                        className="carousel-prev-btn absolute left-3 top-1/2 transform -translate-y-1/2 bg-white/25 hover:bg-white/40 backdrop-blur-sm rounded-full p-3 transition-all duration-300 z-10 hover:scale-110 shadow-lg"
-                      >
-                        <ChevronLeftIcon className="prev-icon w-5 h-5 text-white drop-shadow-md" />
-                      </button>
-                      <button
-                        onClick={nextSlide}
-                        className="carousel-next-btn absolute right-3 top-1/2 transform -translate-y-1/2 bg-white/25 hover:bg-white/40 backdrop-blur-sm rounded-full p-3 transition-all duration-300 z-10 hover:scale-110 shadow-lg"
-                      >
-                        <ChevronRightIcon className="next-icon w-5 h-5 text-white drop-shadow-md" />
-                      </button>
-
-                      {/* Dots Indicator */}
-                      <div className="carousel-indicators absolute bottom-4 left-1/2 transform -translate-x-1/2 flex justify-center space-x-3 z-10">
-                        {carouselImages.map((_, index) => (
-                          <button
-                            key={index}
-                            onClick={() => setCurrentCarouselIndex(index)}
-                            className={`indicator-dot transition-all duration-300 rounded-full ${index === currentCarouselIndex
-                              ? 'bg-white w-8 h-3 shadow-lg'
+                        </div>
+                      ))}
+                    </div>
+                    
+                    {/* Carousel Controls */}
+                    <button 
+                      onClick={prevSlide}
+                      className="carousel-prev-btn absolute left-3 top-1/2 transform -translate-y-1/2 bg-white/25 hover:bg-white/40 backdrop-blur-sm rounded-full p-3 transition-all duration-300 z-10 hover:scale-110 shadow-lg"
+                    >
+                      <ChevronLeftIcon className="prev-icon w-5 h-5 text-white drop-shadow-md" />
+                    </button>
+                    <button 
+                      onClick={nextSlide}
+                      className="carousel-next-btn absolute right-3 top-1/2 transform -translate-y-1/2 bg-white/25 hover:bg-white/40 backdrop-blur-sm rounded-full p-3 transition-all duration-300 z-10 hover:scale-110 shadow-lg"
+                    >
+                      <ChevronRightIcon className="next-icon w-5 h-5 text-white drop-shadow-md" />
+                    </button>
+                    
+                    {/* Dots Indicator */}
+                    <div className="carousel-indicators absolute bottom-4 left-1/2 transform -translate-x-1/2 flex justify-center space-x-3 z-10">
+                      {carouselImages.map((_, index) => (
+                        <button
+                          key={index}
+                          onClick={() => setCurrentCarouselIndex(index)}
+                          className={`indicator-dot transition-all duration-300 rounded-full ${
+                            index === currentCarouselIndex 
+                              ? 'bg-white w-8 h-3 shadow-lg' 
                               : 'bg-white/50 hover:bg-white/75 w-3 h-3 hover:scale-110'
                               }`}
                           />
