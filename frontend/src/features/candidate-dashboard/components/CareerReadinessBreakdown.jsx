import React, { useState, useEffect } from 'react';
import {
  ChartBarIcon,
  ArrowTrendingUpIcon,
  ArrowTrendingDownIcon,
  MinusIcon,
  CheckCircleIcon,
  ExclamationTriangleIcon,
  XCircleIcon
} from '@heroicons/react/24/outline';
import RadarChart from './RadarChart';
<<<<<<< HEAD
import CareerReadinessModal from './CareerReadinessModal';
import WeakAreasModal from './WeakAreasModal';
=======
>>>>>>> cc33321d
import dashboardApi from '../services/dashboardApi';

const CareerReadinessBreakdown = () => {
  const [selectedCategory, setSelectedCategory] = useState(null);
  const [loading, setLoading] = useState(true);
  const [error, setError] = useState(null);
  const [breakdownData, setBreakdownData] = useState(null);
<<<<<<< HEAD
  const [categoryStats, setCategoryStats] = useState([]); // Individual categories for spider chart
  const [groupedCategoryStats, setGroupedCategoryStats] = useState([]); // Grouped categories for cards
  const [employabilityData, setEmployabilityData] = useState(null);
  const [isModalOpen, setIsModalOpen] = useState(false);
  const [isWeakAreasModalOpen, setIsWeakAreasModalOpen] = useState(false);
  const [weakAreasRecommendations, setWeakAreasRecommendations] = useState([]);

  // Fetch comprehensive career readiness data
=======

  // Fetch career readiness breakdown data
>>>>>>> cc33321d
  useEffect(() => {
    const fetchBreakdownData = async () => {
      try {
        setLoading(true);
        setError(null);
<<<<<<< HEAD

        console.log('🔍 Fetching user-specific career readiness data...');

        // Fetch both category stats and employability score data
        const [categoryData, employabilityScore] = await Promise.all([
          dashboardApi.getCareerReadinessBreakdown(),
          dashboardApi.getEmployabilityScore()
        ]);

        console.log('📊 Category data received:', categoryData);
        console.log('📈 Employability score received:', employabilityScore);

        setBreakdownData(categoryData);
        setEmployabilityData(employabilityScore);

        // Transform category data for display - Enhanced for comprehensive cognitive skills
        let transformedCategories = [];

        if (employabilityScore?.categories && Object.keys(employabilityScore.categories).length > 0) {
          console.log('✅ Using employability score categories (user-specific data)');

          // Create comprehensive category mapping including all cognitive dimensions
          const allCognitiveCategories = createComprehensiveCategoryMapping(employabilityScore.categories);

          transformedCategories = allCognitiveCategories.map((category) => ({
            id: category.id,
            name: getCategoryDisplayName(category.id),
            icon: getCategoryIcon(category.id),
            score: Math.round(category.score || 0),
            previousScore: Math.round((category.score || 0) - (category.improvement || 0)),
            benchmark: getBenchmarkForCategory(category.id),
            description: getCategoryDescription(category.id),
            color: getCategoryColor(category.id),
            count: category.count || 0,
            bestScore: Math.round(category.best_score || 0),
            consistency: Math.round(category.consistency || 0),
            lastTaken: category.last_taken,
            hasData: category.hasData
          }));
        } else if (categoryData?.categories && categoryData.categories.length > 0) {
          console.log('✅ Using category breakdown data (user-specific data)');

          // Create comprehensive mapping from category breakdown data
          const allCognitiveCategories = createComprehensiveCategoryMapping(null, categoryData.categories);

          transformedCategories = allCognitiveCategories.map((category) => ({
            id: category.id,
            name: getCategoryDisplayName(category.id),
            icon: getCategoryIcon(category.id),
            score: Math.round(category.score || 0),
            previousScore: Math.round((category.score || 0) - 5), // Estimate improvement
            benchmark: getBenchmarkForCategory(category.id),
            description: getCategoryDescription(category.id),
            color: getCategoryColor(category.id),
            count: category.count || 0,
            bestScore: Math.round(category.best_score || 0),
            consistency: category.consistency || 0,
            lastTaken: category.last_taken,
            hasData: category.hasData
          }));
        } else {
          console.log('⚠️ No user-specific data found - showing comprehensive category structure');
          // Show all cognitive categories with zero scores to maintain spider chart structure
          transformedCategories = createDefaultCognitiveCategories();
        }

        setCategoryStats(transformedCategories);

        // Create grouped categories for cards display
        const groupedCategories = createGroupedCategoriesForCards(transformedCategories);
        setGroupedCategoryStats(groupedCategories);

        console.log('📋 Final individual categories (spider chart):', transformedCategories);
        console.log('📋 Final grouped categories (cards):', groupedCategories);

      } catch (err) {
        console.error('❌ Error fetching career readiness breakdown:', err);
        setError('Failed to load career readiness data. Please try again.');
        // Don't fall back to mock data - show error state instead
        setCategoryStats([]);
        setGroupedCategoryStats([]);
=======
        const data = await dashboardApi.getCareerReadinessBreakdown();
        setBreakdownData(data);
      } catch (err) {
        console.error('Error fetching career readiness breakdown:', err);
        setError('Failed to load career readiness data');
        // Keep mock data on error
>>>>>>> cc33321d
      } finally {
        setLoading(false);
      }
    };

    fetchBreakdownData();
  }, []);

<<<<<<< HEAD
  // Function to analyze weak areas and generate test recommendations
  const analyzeWeakAreas = () => {
    if (!categoryStats || categoryStats.length === 0) {
      setWeakAreasRecommendations([]);
      return;
    }

    // Find individual test categories with scores below 70% (weak areas)
    const weakCategories = categoryStats
      .filter(category => category.hasData && category.score < 70)
      .sort((a, b) => a.score - b.score) // Sort by lowest score first
      .slice(0, 5); // Limit to top 5 weak areas

    // Generate test recommendations for each weak area
    const recommendations = weakCategories.map(category => {
      const testRecommendations = getTestRecommendationsForCategory(category.id);
      return {
        category: category.name,
        categoryId: category.id,
        currentScore: category.score,
        targetScore: Math.min(category.score + 20, 90), // Target improvement
        color: category.color,
        icon: category.icon,
        description: `Improve your ${category.name.toLowerCase()} skills`,
        tests: testRecommendations,
        priority: category.score < 50 ? 'High' : category.score < 60 ? 'Medium' : 'Low'
      };
    });

    setWeakAreasRecommendations(recommendations);
  };

  // Function to get test recommendations for a specific category
  const getTestRecommendationsForCategory = (categoryId) => {
    const testMap = {
      // Individual cognitive test types
      'numerical_reasoning': [
        { name: 'Advanced Numerical Reasoning', route: '/tests/numerical-reasoning-advanced', difficulty: 'Hard', duration: '35 min' },
        { name: 'Mathematical Problem Solving', route: '/tests/mathematical-problem-solving', difficulty: 'Medium', duration: '30 min' },
        { name: 'Quantitative Analysis', route: '/tests/quantitative-analysis', difficulty: 'Hard', duration: '40 min' }
      ],
      'spatial_reasoning': [
        { name: 'Spatial Visualization Test', route: '/tests/spatial-visualization', difficulty: 'Medium', duration: '25 min' },
        { name: '3D Reasoning Assessment', route: '/tests/3d-reasoning', difficulty: 'Hard', duration: '30 min' },
        { name: 'Pattern Recognition', route: '/tests/pattern-recognition', difficulty: 'Medium', duration: '20 min' }
      ],
      'verbal_reasoning': [
        { name: 'Advanced Verbal Reasoning', route: '/tests/verbal-reasoning-advanced', difficulty: 'Hard', duration: '35 min' },
        { name: 'Reading Comprehension', route: '/tests/reading-comprehension', difficulty: 'Medium', duration: '30 min' },
        { name: 'Critical Reading', route: '/tests/critical-reading', difficulty: 'Hard', duration: '40 min' }
      ],
      'logical_reasoning': [
        { name: 'Logical Thinking Test', route: '/tests/logical-thinking', difficulty: 'Hard', duration: '35 min' },
        { name: 'Deductive Reasoning', route: '/tests/deductive-reasoning', difficulty: 'Medium', duration: '30 min' },
        { name: 'Problem Logic Assessment', route: '/tests/problem-logic', difficulty: 'Hard', duration: '40 min' }
      ],
      'abstract_reasoning': [
        { name: 'Abstract Pattern Test', route: '/tests/abstract-patterns', difficulty: 'Hard', duration: '30 min' },
        { name: 'Non-Verbal Reasoning', route: '/tests/non-verbal-reasoning', difficulty: 'Medium', duration: '25 min' },
        { name: 'Conceptual Thinking', route: '/tests/conceptual-thinking', difficulty: 'Hard', duration: '35 min' }
      ],
      'diagrammatic_reasoning': [
        { name: 'Diagrammatic Logic Test', route: '/tests/diagrammatic-logic', difficulty: 'Hard', duration: '30 min' },
        { name: 'Process Flow Assessment', route: '/tests/process-flow', difficulty: 'Medium', duration: '25 min' },
        { name: 'Systems Thinking', route: '/tests/systems-thinking', difficulty: 'Hard', duration: '35 min' }
      ],
      'analytical_reasoning': [
        { name: 'Analytical Thinking Test', route: '/tests/analytical-thinking', difficulty: 'Hard', duration: '35 min' },
        { name: 'Data Analysis Skills', route: '/tests/data-analysis-skills', difficulty: 'Hard', duration: '40 min' },
        { name: 'Critical Analysis', route: '/tests/critical-analysis', difficulty: 'Medium', duration: '30 min' }
      ],
      // Other test categories
      'technical': [
        { name: 'JavaScript Fundamentals', route: '/tests/javascript-fundamentals', difficulty: 'Medium', duration: '30 min' },
        { name: 'Python Programming', route: '/tests/python-programming', difficulty: 'Medium', duration: '45 min' },
        { name: 'Database Management', route: '/tests/database-management', difficulty: 'Hard', duration: '40 min' }
      ],
      'situational': [
        { name: 'Situational Judgment', route: '/tests/situational-judgment', difficulty: 'Medium', duration: '30 min' },
        { name: 'Workplace Scenarios', route: '/tests/workplace-scenarios', difficulty: 'Medium', duration: '25 min' },
        { name: 'Decision Making', route: '/tests/decision-making', difficulty: 'Hard', duration: '35 min' }
      ]
    };

    return testMap[categoryId] || [
      { name: `${categoryId.replace('_', ' ')} Assessment`, route: `/tests/${categoryId}`, difficulty: 'Medium', duration: '30 min' }
    ];
  };

  // Handle improve weak areas button click
  const handleImproveWeakAreas = () => {
    analyzeWeakAreas();
    setIsWeakAreasModalOpen(true);
  };

  // Helper function to create grouped categories for cards display
  const createGroupedCategoriesForCards = (individualCategories) => {
    const cognitiveTestTypes = [
      'numerical_reasoning', 'spatial_reasoning', 'verbal_reasoning',
      'logical_reasoning', 'abstract_reasoning', 'diagrammatic_reasoning',
      'analytical_reasoning'
    ];

    // Group cognitive tests together
    const cognitiveTests = individualCategories.filter(cat =>
      cognitiveTestTypes.includes(cat.id) && cat.hasData
    );

    // Calculate grouped cognitive stats
    let groupedCognitive = null;
    if (cognitiveTests.length > 0) {
      const totalScore = cognitiveTests.reduce((sum, cat) => sum + cat.score, 0);
      const totalPreviousScore = cognitiveTests.reduce((sum, cat) => sum + cat.previousScore, 0);
      const totalCount = cognitiveTests.reduce((sum, cat) => sum + cat.count, 0);
      const avgConsistency = cognitiveTests.reduce((sum, cat) => sum + cat.consistency, 0) / cognitiveTests.length;
      const bestScore = Math.max(...cognitiveTests.map(cat => cat.bestScore));

      groupedCognitive = {
        id: 'cognitive',
        name: 'Cognitive Skills',
        icon: getCategoryIcon('cognitive'),
        score: Math.round(totalScore / cognitiveTests.length),
        previousScore: Math.round(totalPreviousScore / cognitiveTests.length),
        benchmark: getBenchmarkForCategory('cognitive'),
        description: getCategoryDescription('cognitive'),
        color: getCategoryColor('cognitive'),
        count: totalCount,
        bestScore: bestScore,
        consistency: Math.round(avgConsistency),
        lastTaken: cognitiveTests.reduce((latest, cat) => {
          if (!latest || !cat.lastTaken) return latest || cat.lastTaken;
          return new Date(cat.lastTaken) > new Date(latest) ? cat.lastTaken : latest;
        }, null),
        hasData: true
      };
    }

    // Get non-cognitive categories
    const nonCognitiveCategories = individualCategories.filter(cat =>
      !cognitiveTestTypes.includes(cat.id) && cat.hasData
    );

    // Combine grouped cognitive with other categories
    const result = [];
    if (groupedCognitive) result.push(groupedCognitive);
    result.push(...nonCognitiveCategories);

    return result;
  };

  // Helper function to create comprehensive category mapping with individual cognitive tests
  const createComprehensiveCategoryMapping = (employabilityCategories = null, categoryBreakdown = null) => {
    // Define individual cognitive test categories plus situational and technical
    const coreCategories = [
      'numerical_reasoning', 'spatial_reasoning', 'verbal_reasoning',
      'logical_reasoning', 'abstract_reasoning', 'diagrammatic_reasoning',
      'analytical_reasoning', 'situational', 'technical'
    ];

    const categoryMap = new Map();

    // Process employability score data if available
    if (employabilityCategories) {
      Object.entries(employabilityCategories).forEach(([key, data]) => {
        if (data.count > 0) {
          categoryMap.set(key, {
            id: key,
            score: data.score || 0,
            count: data.count,
            best_score: data.best_score || 0,
            consistency: data.consistency || 0,
            improvement: data.improvement || 0,
            last_taken: data.last_taken,
            hasData: true
          });
        }
      });
    }

    // Process category breakdown data if available
    if (categoryBreakdown) {
      categoryBreakdown.forEach((category) => {
        if (category.count > 0) {
          categoryMap.set(category.test_type, {
            id: category.test_type,
            score: category.average_score || 0,
            count: category.count,
            best_score: category.best_score || 0,
            consistency: 85, // Default consistency
            improvement: 0,
            last_taken: category.last_taken,
            hasData: true
          });
        }
      });
=======
  // Mock data for the 8 test categories (fallback)
  const skillCategories = [
    {
      id: 'verbal',
      name: 'Verbal Reasoning',
      icon: '📖',
      score: 72,
      previousScore: 68,
      benchmark: 65,
      description: 'Reading comprehension, analogies, and language skills',
      color: 'blue'
    },
    {
      id: 'numerical',
      name: 'Numerical Reasoning',
      icon: '🧮',
      score: 85,
      previousScore: 82,
      benchmark: 70,
      description: 'Mathematical problem solving and data interpretation',
      color: 'green'
    },
    {
      id: 'logical',
      name: 'Logical Reasoning',
      icon: '🧩',
      score: 78,
      previousScore: 75,
      benchmark: 68,
      description: 'Pattern recognition and logical sequences',
      color: 'purple'
    },
    {
      id: 'abstract',
      name: 'Abstract Reasoning',
      icon: '🔮',
      score: 65,
      previousScore: 62,
      benchmark: 60,
      description: 'Non-verbal reasoning and abstract thinking',
      color: 'indigo'
    },
    {
      id: 'diagrammatic',
      name: 'Diagrammatic Reasoning',
      icon: '📊',
      score: 70,
      previousScore: 67,
      benchmark: 65,
      description: 'Flowchart analysis and process understanding',
      color: 'teal'
    },
    {
      id: 'spatial',
      name: 'Spatial Reasoning',
      icon: '🌐',
      score: 58,
      previousScore: 55,
      benchmark: 60,
      description: '3D visualization and mental rotation',
      color: 'orange'
    },
    {
      id: 'situational',
      name: 'Situational Judgment',
      icon: '⚖️',
      score: 82,
      previousScore: 79,
      benchmark: 75,
      description: 'Workplace scenarios and decision making',
      color: 'emerald'
    },
    {
      id: 'technical',
      name: 'Technical Skills',
      icon: '💻',
      score: 88,
      previousScore: 85,
      benchmark: 80,
      description: 'Programming concepts and system design',
      color: 'red'
>>>>>>> cc33321d
    }

    // Ensure all core categories are represented
    const result = coreCategories.map(categoryId => {
      if (categoryMap.has(categoryId)) {
        return categoryMap.get(categoryId);
      } else {
        // Add category with no data but maintain structure for spider chart
        return {
          id: categoryId,
          score: 0,
          count: 0,
          best_score: 0,
          consistency: 0,
          improvement: 0,
          last_taken: null,
          hasData: false
        };
      }
    });

    // Add any additional categories from the data that aren't in core categories
    categoryMap.forEach((data, key) => {
      if (!coreCategories.includes(key)) {
        result.push(data);
      }
    });

    return result;
  };

  // Helper function to create default categories structure with individual cognitive tests
  const createDefaultCognitiveCategories = () => {
    const defaultCategories = [
      'numerical_reasoning', 'spatial_reasoning', 'verbal_reasoning',
      'logical_reasoning', 'abstract_reasoning', 'diagrammatic_reasoning',
      'analytical_reasoning', 'situational', 'technical'
    ];

    return defaultCategories.map(categoryId => ({
      id: categoryId,
      name: getCategoryDisplayName(categoryId),
      icon: getCategoryIcon(categoryId),
      score: 0,
      previousScore: 0,
      benchmark: getBenchmarkForCategory(categoryId),
      description: getCategoryDescription(categoryId),
      color: getCategoryColor(categoryId),
      count: 0,
      bestScore: 0,
      consistency: 0,
      lastTaken: null,
      hasData: false
    }));
  };

  // Helper functions for category mapping - Individual cognitive test categories
  const getCategoryDisplayName = (key) => {
    const nameMap = {
      // Individual cognitive test types
      'numerical_reasoning': 'Numerical Reasoning',
      'spatial_reasoning': 'Spatial Reasoning',
      'verbal_reasoning': 'Verbal Reasoning',
      'logical_reasoning': 'Logical Reasoning',
      'abstract_reasoning': 'Abstract Reasoning',
      'diagrammatic_reasoning': 'Diagrammatic Reasoning',
      'analytical_reasoning': 'Analytical Reasoning',
      // Other test categories
      'technical': 'Technical Tests',
      'situational': 'Situational Judgment',
      // Fallback for grouped cognitive (for cards display)
      'cognitive': 'Cognitive Skills'
    };
    return nameMap[key] || key.replace('_', ' ').replace(/\b\w/g, l => l.toUpperCase());
  };

  const getCategoryIcon = (key) => {
    const iconMap = {
      'cognitive': '🧠',
      'technical': '💻',
      'situational': '⚖️',
      'communication': '💬',
      'analytical': '📊',
      'verbal_reasoning': '📖',
      'numerical_reasoning': '🧮',
      'logical_reasoning': '🧩',
      'abstract_reasoning': '🔮',
      'diagrammatic_reasoning': '📊',
      'spatial_reasoning': '🌐'
    };
    return iconMap[key] || '📋';
  };

  const getCategoryColor = (key) => {
    const colorMap = {
      'cognitive': 'blue',
      'technical': 'red',
      'situational': 'emerald',
      'communication': 'purple',
      'analytical': 'teal',
      'verbal_reasoning': 'blue',
      'numerical_reasoning': 'green',
      'logical_reasoning': 'purple',
      'abstract_reasoning': 'indigo',
      'diagrammatic_reasoning': 'teal',
      'spatial_reasoning': 'orange'
    };
    return colorMap[key] || 'gray';
  };

  const getCategoryDescription = (key) => {
    const descriptionMap = {
      'cognitive': 'General cognitive abilities and problem-solving skills',
      'technical': 'Programming concepts and system design',
      'situational': 'Workplace scenarios and decision making',
      'communication': 'Written and verbal communication skills',
      'analytical': 'Data analysis and logical reasoning',
      'verbal_reasoning': 'Reading comprehension, analogies, and language skills',
      'numerical_reasoning': 'Mathematical problem solving and data interpretation',
      'logical_reasoning': 'Pattern recognition and logical sequences',
      'abstract_reasoning': 'Non-verbal reasoning and abstract thinking',
      'diagrammatic_reasoning': 'Flowchart analysis and process understanding',
      'spatial_reasoning': '3D visualization and mental rotation'
    };
    return descriptionMap[key] || 'Assessment of specific skills and abilities';
  };

  const getBenchmarkForCategory = (key) => {
    // Industry benchmarks based on category type
    const benchmarkMap = {
      'cognitive': 70,
      'technical': 75,
      'situational': 65,
      'communication': 68,
      'analytical': 72,
      'verbal_reasoning': 65,
      'numerical_reasoning': 70,
      'logical_reasoning': 68,
      'abstract_reasoning': 60,
      'diagrammatic_reasoning': 65,
      'spatial_reasoning': 60
    };
    return benchmarkMap[key] || 65;
  };

  // Note: Mock data removed - now using only real user-specific data from API

  const getScoreColor = (score, benchmark) => {
    if (score >= benchmark + 15) return 'text-green-600';
    if (score >= benchmark) return 'text-yellow-600';
    return 'text-red-600';
  };

  const getScoreBgColor = (score, benchmark) => {
    if (score >= benchmark + 15) return 'bg-green-50 border-green-200';
    if (score >= benchmark) return 'bg-yellow-50 border-yellow-200';
    return 'bg-red-50 border-red-200';
  };

  const getScoreIcon = (score, benchmark) => {
    if (score >= benchmark + 15) return <CheckCircleIcon className="w-4 h-4 text-green-600" />;
    if (score >= benchmark) return <ExclamationTriangleIcon className="w-4 h-4 text-yellow-600" />;
    return <XCircleIcon className="w-4 h-4 text-red-600" />;
  };

  const getTrendIcon = (current, previous) => {
    const change = current - previous;
    if (change > 0) return <ArrowTrendingUpIcon className="w-4 h-4 text-green-600" />;
    if (change < 0) return <ArrowTrendingDownIcon className="w-4 h-4 text-red-600" />;
    return <MinusIcon className="w-4 h-4 text-gray-400" />;
  };

  const getPerformanceLevel = (score, benchmark) => {
    if (score >= benchmark + 15) return 'Above 70% of candidates';
    if (score >= benchmark) return 'Above 50% of candidates';
    return 'Below 50% of candidates';
  };

  // Loading state
  if (loading) {
    return (
      <div className="bg-white rounded-xl shadow-sm border border-gray-200 p-6 mb-6">
        <div className="animate-pulse">
          <div className="flex items-center justify-between mb-6">
            <div className="flex items-center space-x-3">
              <div className="w-10 h-10 bg-gray-200 rounded-lg"></div>
              <div>
                <div className="h-6 bg-gray-200 rounded w-48 mb-2"></div>
                <div className="h-4 bg-gray-200 rounded w-32"></div>
              </div>
            </div>
            <div className="h-10 bg-gray-200 rounded w-32"></div>
          </div>
          <div className="bg-gray-100 rounded-lg p-8 mb-6">
            <div className="w-72 h-72 bg-gray-200 rounded-full mx-auto"></div>
          </div>
          <div className="grid grid-cols-1 md:grid-cols-2 lg:grid-cols-4 gap-4">
            {[...Array(8)].map((_, i) => (
              <div key={i} className="p-4 rounded-lg border border-gray-200">
                <div className="h-6 bg-gray-200 rounded mb-3"></div>
                <div className="h-8 bg-gray-200 rounded mb-3"></div>
                <div className="h-2 bg-gray-200 rounded mb-3"></div>
                <div className="h-4 bg-gray-200 rounded"></div>
              </div>
            ))}
          </div>
        </div>
      </div>
    );
  }

  // Error state
  if (error) {
    return (
      <div className="bg-white rounded-xl shadow-sm border border-gray-200 p-6 mb-6">
        <div className="text-center py-8">
          <ExclamationTriangleIcon className="w-12 h-12 text-red-500 mx-auto mb-4" />
          <h3 className="text-lg font-semibold text-gray-900 mb-2">Unable to Load Career Readiness Data</h3>
          <p className="text-gray-600 mb-4">{error}</p>
          <button
            onClick={() => window.location.reload()}
            className="bg-purple-600 hover:bg-purple-700 text-white px-4 py-2 rounded-lg text-sm font-medium transition-colors"
          >
            Try Again
          </button>
        </div>
      </div>
    );
  }

  // No data state - when user hasn't taken any tests yet
  if (!loading && categoryStats.length === 0) {
    return (
      <div className="bg-white rounded-xl shadow-sm border border-gray-200 p-6 mb-6">
        <div className="flex items-center space-x-3 mb-6">
          <div className="p-2 bg-purple-100 rounded-lg">
            <ChartBarIcon className="w-6 h-6 text-purple-600" />
          </div>
          <div>
            <h2 className="text-xl font-semibold text-gray-900">Career Readiness Breakdown</h2>
            <p className="text-sm text-gray-500">Performance vs. industry benchmarks</p>
          </div>
        </div>

        <div className="text-center py-12">
          <div className="text-gray-400 text-6xl mb-4">📊</div>
          <h3 className="text-lg font-semibold text-gray-900 mb-2">No Test Data Available</h3>
          <p className="text-gray-600 mb-6 max-w-md mx-auto">
            Take some tests to see your personalized career readiness breakdown and performance analytics.
          </p>
          <button
            onClick={() => window.location.href = '/tests'}
            className="px-6 py-3 bg-purple-600 text-white rounded-lg hover:bg-purple-700 transition-colors font-medium"
          >
            Take Your First Test
          </button>
        </div>
      </div>
    );
  }

  return (
    <div className="bg-white rounded-xl shadow-sm border border-gray-200 p-6 mb-6">
      {/* Header */}
      <div className="flex items-center space-x-3 mb-4">
        <div className="p-2 bg-purple-100 rounded-lg">
          <ChartBarIcon className="w-6 h-6 text-purple-600" />
        </div>
        <div>
          <h2 className="text-xl font-semibold text-gray-900">Career Readiness Breakdown</h2>
          <p className="text-sm text-gray-500">Performance vs. industry benchmarks</p>
        </div>
      </div>

      {/* Benchmark Legend */}
      <div className="flex items-center justify-center space-x-6 mb-6 py-3 bg-gray-50 rounded-lg">
        <div className="flex items-center space-x-2">
          <div className="w-3 h-3 bg-green-500 rounded-full"></div>
          <span className="text-sm text-gray-600">Above Benchmark</span>
        </div>
        <div className="flex items-center space-x-2">
          <div className="w-3 h-3 bg-yellow-500 rounded-full"></div>
          <span className="text-sm text-gray-600">At Benchmark</span>
        </div>
        <div className="flex items-center space-x-2">
          <div className="w-3 h-3 bg-red-500 rounded-full"></div>
          <span className="text-sm text-gray-600">Below Benchmark</span>
        </div>
      </div>

      {/* Radar Chart */}
      <div className="mb-6">
        <div className="bg-gray-50 rounded-lg p-8 text-center">
          <RadarChart data={categoryStats} size={300} />
        </div>
      </div>

      {/* Skills Grid - Show grouped categories (max 3) */}
      <div className="grid grid-cols-1 md:grid-cols-3 gap-4">
        {groupedCategoryStats.slice(0, 3).map((category) => {
          const change = category.score - category.previousScore;
          const isImproving = change > 0;
          
          return (
            <div
              key={category.id}
              className={`p-4 rounded-lg border-2 cursor-pointer transition-all hover:shadow-md ${
                selectedCategory === category.id 
                  ? 'border-blue-300 bg-blue-50' 
                  : 'border-gray-200 hover:border-gray-300'
              }`}
              onClick={() => setSelectedCategory(selectedCategory === category.id ? null : category.id)}
            >
              {/* Vertical Layout: Icon, Category Name, Score */}
              <div className="text-center mb-3">
                {/* Emoji Icon */}
                <div className="mb-2">
                  <span className="text-xl">{category.icon}</span>
                </div>

                {/* Test Category Name - Multi-line Format */}
                <div className="mb-2">
                  <span className="text-xs font-medium text-gray-600 leading-tight">
                    {category.id === 'cognitive' ? (
                      <>
                        Cognitive<br />Skills
                      </>
                    ) : category.id === 'technical' ? (
                      <>
                        Technical<br />Skills
                      </>
                    ) : category.id === 'situational' ? (
                      <>
                        Situational<br />Judgment
                      </>
                    ) : (
                      category.name
                    )}
                  </span>
                </div>

                {/* Score Display */}
                <div className="mb-1">
                  <span className={`text-2xl font-bold ${getScoreColor(category.score, category.benchmark)}`}>
                    {category.score}
                  </span>
                  <span className="text-xs text-gray-500">/100</span>
                </div>
              </div>

              {/* Progress Bar */}
              <div className="w-full bg-gray-200 rounded-full h-2 mb-3">
                <div
                  className={`h-2 rounded-full transition-all duration-300 ${
                    category.score >= category.benchmark + 15 ? 'bg-green-500' :
                    category.score >= category.benchmark ? 'bg-yellow-500' : 'bg-red-500'
                  }`}
                  style={{ width: `${Math.min(category.score, 100)}%` }}
                />
              </div>

              {/* Performance Info */}
              <div className="text-center">
                <div className="text-xs text-gray-600 mb-1 leading-tight px-1">
                  {getPerformanceLevel(category.score, category.benchmark)}
                </div>

                {/* Trend */}
                <div className="flex items-center justify-center space-x-1">
                  {getTrendIcon(category.score, category.previousScore)}
                  <span className={`text-xs font-medium ${
                    isImproving ? 'text-green-600' : change < 0 ? 'text-red-600' : 'text-gray-500'
                  }`}>
                    {isImproving ? '+' : ''}{change}
                  </span>
                </div>
              </div>
            </div>
          );
        })}
      </div>

      {/* Selected Category Details */}
      {selectedCategory && (
        <div className="mt-6 p-4 bg-gray-50 rounded-lg">
          {(() => {
            const category = categoryStats.find(c => c.id === selectedCategory);
            if (!category) return null;

            return (
              <div>
                <div className="flex items-center space-x-3 mb-3">
                  <span className="text-2xl">{category.icon}</span>
                  <div>
                    <h3 className="text-lg font-semibold text-gray-900">{category.name}</h3>
                    <p className="text-sm text-gray-600">{category.description}</p>
                  </div>
                </div>

                <div className="grid grid-cols-4 gap-4 text-center">
                  <div>
                    <div className="text-2xl font-bold text-gray-900">{category.score}</div>
                    <div className="text-xs text-gray-500">Current Score</div>
                  </div>
                  <div>
                    <div className="text-2xl font-bold text-gray-900">{category.benchmark}</div>
                    <div className="text-xs text-gray-500">Benchmark</div>
                  </div>
                  <div>
                    <div className="text-2xl font-bold text-gray-900">
                      {category.score - category.previousScore > 0 ? '+' : ''}{category.score - category.previousScore}
                    </div>
                    <div className="text-xs text-gray-500">Change</div>
                  </div>
                  <div>
                    <div className="text-2xl font-bold text-gray-900">{category.count}</div>
                    <div className="text-xs text-gray-500">Tests Taken</div>
                  </div>
                </div>
              </div>
            );
          })()}
        </div>
      )}

      {/* Action Buttons */}
      <div className="flex space-x-3 mt-6 pt-4 border-t border-gray-200">
        <button
          onClick={() => setIsModalOpen(true)}
          className="flex-1 bg-purple-600 hover:bg-purple-700 text-white px-4 py-2 rounded-lg text-sm font-medium transition-colors"
        >
          View Detailed Analysis
        </button>
        <button
          onClick={handleImproveWeakAreas}
          className="flex-1 bg-orange-600 hover:bg-orange-700 text-white px-4 py-2 rounded-lg text-sm font-medium transition-colors"
        >
          Improve Weak Areas
        </button>
      </div>

      {/* Career Readiness Modal */}
      <CareerReadinessModal
        isOpen={isModalOpen}
        onClose={() => setIsModalOpen(false)}
        data={breakdownData}
        categoryStats={categoryStats}
        employabilityData={employabilityData}
      />

      {/* Weak Areas Recommendations Modal */}
      <WeakAreasModal
        isOpen={isWeakAreasModalOpen}
        onClose={() => setIsWeakAreasModalOpen(false)}
        recommendations={weakAreasRecommendations}
      />
    </div>
  );
};

export default CareerReadinessBreakdown;<|MERGE_RESOLUTION|>--- conflicted
+++ resolved
@@ -9,11 +9,9 @@
   XCircleIcon
 } from '@heroicons/react/24/outline';
 import RadarChart from './RadarChart';
-<<<<<<< HEAD
 import CareerReadinessModal from './CareerReadinessModal';
 import WeakAreasModal from './WeakAreasModal';
-=======
->>>>>>> cc33321d
+
 import dashboardApi from '../services/dashboardApi';
 
 const CareerReadinessBreakdown = () => {
@@ -21,7 +19,6 @@
   const [loading, setLoading] = useState(true);
   const [error, setError] = useState(null);
   const [breakdownData, setBreakdownData] = useState(null);
-<<<<<<< HEAD
   const [categoryStats, setCategoryStats] = useState([]); // Individual categories for spider chart
   const [groupedCategoryStats, setGroupedCategoryStats] = useState([]); // Grouped categories for cards
   const [employabilityData, setEmployabilityData] = useState(null);
@@ -30,16 +27,12 @@
   const [weakAreasRecommendations, setWeakAreasRecommendations] = useState([]);
 
   // Fetch comprehensive career readiness data
-=======
-
-  // Fetch career readiness breakdown data
->>>>>>> cc33321d
+
   useEffect(() => {
     const fetchBreakdownData = async () => {
       try {
         setLoading(true);
         setError(null);
-<<<<<<< HEAD
 
         console.log('🔍 Fetching user-specific career readiness data...');
 
@@ -121,14 +114,7 @@
         // Don't fall back to mock data - show error state instead
         setCategoryStats([]);
         setGroupedCategoryStats([]);
-=======
-        const data = await dashboardApi.getCareerReadinessBreakdown();
-        setBreakdownData(data);
-      } catch (err) {
-        console.error('Error fetching career readiness breakdown:', err);
-        setError('Failed to load career readiness data');
-        // Keep mock data on error
->>>>>>> cc33321d
+
       } finally {
         setLoading(false);
       }
@@ -137,7 +123,6 @@
     fetchBreakdownData();
   }, []);
 
-<<<<<<< HEAD
   // Function to analyze weak areas and generate test recommendations
   const analyzeWeakAreas = () => {
     if (!categoryStats || categoryStats.length === 0) {
@@ -333,89 +318,7 @@
           });
         }
       });
-=======
-  // Mock data for the 8 test categories (fallback)
-  const skillCategories = [
-    {
-      id: 'verbal',
-      name: 'Verbal Reasoning',
-      icon: '📖',
-      score: 72,
-      previousScore: 68,
-      benchmark: 65,
-      description: 'Reading comprehension, analogies, and language skills',
-      color: 'blue'
-    },
-    {
-      id: 'numerical',
-      name: 'Numerical Reasoning',
-      icon: '🧮',
-      score: 85,
-      previousScore: 82,
-      benchmark: 70,
-      description: 'Mathematical problem solving and data interpretation',
-      color: 'green'
-    },
-    {
-      id: 'logical',
-      name: 'Logical Reasoning',
-      icon: '🧩',
-      score: 78,
-      previousScore: 75,
-      benchmark: 68,
-      description: 'Pattern recognition and logical sequences',
-      color: 'purple'
-    },
-    {
-      id: 'abstract',
-      name: 'Abstract Reasoning',
-      icon: '🔮',
-      score: 65,
-      previousScore: 62,
-      benchmark: 60,
-      description: 'Non-verbal reasoning and abstract thinking',
-      color: 'indigo'
-    },
-    {
-      id: 'diagrammatic',
-      name: 'Diagrammatic Reasoning',
-      icon: '📊',
-      score: 70,
-      previousScore: 67,
-      benchmark: 65,
-      description: 'Flowchart analysis and process understanding',
-      color: 'teal'
-    },
-    {
-      id: 'spatial',
-      name: 'Spatial Reasoning',
-      icon: '🌐',
-      score: 58,
-      previousScore: 55,
-      benchmark: 60,
-      description: '3D visualization and mental rotation',
-      color: 'orange'
-    },
-    {
-      id: 'situational',
-      name: 'Situational Judgment',
-      icon: '⚖️',
-      score: 82,
-      previousScore: 79,
-      benchmark: 75,
-      description: 'Workplace scenarios and decision making',
-      color: 'emerald'
-    },
-    {
-      id: 'technical',
-      name: 'Technical Skills',
-      icon: '💻',
-      score: 88,
-      previousScore: 85,
-      benchmark: 80,
-      description: 'Programming concepts and system design',
-      color: 'red'
->>>>>>> cc33321d
+
     }
 
     // Ensure all core categories are represented
