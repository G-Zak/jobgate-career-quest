<<<<<<< HEAD
import React, { useMemo, useRef, useState, useEffect } from "react";
import { useNavigate, useParams } from "react-router-dom";
import { motion } from "framer-motion";
import { FaUsers, FaSearchPlus } from "react-icons/fa";
import UnifiedTestRunnerShell from "./UnifiedTestRunnerShellNew";
import { getRuleFor, buildAttempt } from "../testRules";
import { saveAttempt } from "../lib/attemptStorage";
import { loadSjtPool } from "../data/sjtPool";

export default function SituationalJudgmentTest({ onBackToDashboard, onComplete, testId: propTestId }) {
  const { testId: paramTestId } = useParams();
  const testId = propTestId || paramTestId || "situational";
  const navigate = useNavigate();
  const rule = getRuleFor(testId) || { timeLimitMin: 20, totalQuestions: 20, difficultyLabel: "mixed" };

  // Answers keyed by question id
  const [answers, setAnswers] = useState({});
  const [idx, setIdx] = useState(0);
  const startedAtRef = useRef(Date.now());
  const containerRef = useRef(null);

  // Load questions
  const questions = useMemo(() => {
    const pool = loadSjtPool(testId);
    // Take only the required number of questions
    return pool.slice(0, rule.totalQuestions);
  }, [testId, rule.totalQuestions]);

  const current = questions[idx];
  const currentAnswered = current && answers[current.id] != null;
  const isLast = idx + 1 >= rule.totalQuestions;

  // Scroll to top function
  const scrollToTop = () => {
    // Target the main scrollable container in MainDashboard
    const mainScrollContainer = document.querySelector('.main-content-area .overflow-y-auto');
    if (mainScrollContainer) {
      // Smooth scroll to top
      mainScrollContainer.scrollTo({ 
        top: 0, 
        behavior: 'smooth',
        block: 'start'
      });
    } else {
      // Fallback to window scroll
      window.scrollTo({ 
        top: 0, 
        behavior: 'smooth',
        block: 'start'
      });
    }
  };

  // Controlled scroll timing - only scroll when question actually changes
  useEffect(() => {
    if (idx > 0) {
      // Small delay to ensure DOM has updated after question change
      const timer = setTimeout(() => {
        scrollToTop();
      }, 100);
      
      return () => clearTimeout(timer);
    }
  }, [idx]);

  function onSelect(optionId) {
    if (!current) return;
    setAnswers((s) => ({ ...s, [current.id]: optionId }));
  }

  function onPrev() { 
    if (idx > 0) {
      setIdx((i) => i - 1);
      // Smooth scroll to top after navigation
      setTimeout(() => scrollToTop(), 150);
    }
  }
  
  function onNext() { 
    if (!isLast) {
      setIdx((i) => i + 1);
      // Smooth scroll to top after navigation
      setTimeout(() => scrollToTop(), 150);
    }
  }

  function computeScore() {
    let correct = 0;
    for (const q of questions) {
      // Check if user answer matches the correct answer index
      if (answers[q.id] !== undefined && answers[q.id] === q.correct) {
        correct++;
      }
=======
import React, { useState, useEffect } from 'react';
import { motion, AnimatePresence } from 'framer-motion';
import { 
  FaPlay, 
  FaPause, 
  FaArrowRight, 
  FaArrowLeft, 
  FaClock, 
  FaCheckCircle,
  FaQuestionCircle
} from 'react-icons/fa';
import { useNavigate } from 'react-router-dom';
import TestDataService from '../services/testDataService';
import { submitTestAttempt, fetchTestQuestions } from '../lib/backendSubmissionHelper';
import TestResultsPage from './TestResultsPage';

const SituationalJudgmentTest = ({ testId = 1, onComplete, onBackToDashboard }) => {
  const navigate = useNavigate();
  const [currentQuestion, setCurrentQuestion] = useState(0);
  const [selectedAnswers, setSelectedAnswers] = useState({});
  const [timeRemaining, setTimeRemaining] = useState(25 * 60); // 25 minutes
  const [isTestStarted, setIsTestStarted] = useState(true);
  const [showResults, setShowResults] = useState(false);
  const [testData, setTestData] = useState([]);
  const [loading, setLoading] = useState(true);
  const [score, setScore] = useState(0);
  const [loadError, setLoadError] = useState(null);
  const [results, setResults] = useState(null);
  const [testStep, setTestStep] = useState('test');
  const [testStartTime, setTestStartTime] = useState(null);

  // Utility function to shuffle array (Fisher-Yates algorithm)
  const shuffleArray = (array) => {
    const shuffled = [...array];
    for (let i = shuffled.length - 1; i > 0; i--) {
      const j = Math.floor(Math.random() * (i + 1));
      [shuffled[i], shuffled[j]] = [shuffled[j], shuffled[i]];
>>>>>>> 22e3621e
    }
    return shuffled;
  };

<<<<<<< HEAD
  function onAbort() {
    if (!window.confirm("Abort the test and return to the dashboard?")) return;
    scrollToTop();
    if (onBackToDashboard) {
      onBackToDashboard();
    } else {
      navigate("/assessments");
=======
  // Function to load test data with robust export support and error handling
  const loadTestData = async () => {
    try {
      setLoading(true);
      setLoadError(null);

      // Fetch data from backend
      const testResult = await TestDataService.fetchTestQuestions('SJT1');
      setTestData(testResult.questions);
      console.log(`🎯 Loaded ${testResult.questions.length} SJT questions from backend`);
    } catch (error) {
      console.error('❌ Error loading SJT data:', error);
      setTestData([]);
      setLoadError(error?.message || String(error));
    } finally {
      setLoading(false);
>>>>>>> 22e3621e
    }
  };

<<<<<<< HEAD
  function onSubmit({ reason }) {
    const { correct, total, percentage } = computeScore();
    scrollToTop();
=======
  // Function to reset test state and load new questions for retake
  const handleRetakeTest = async () => {
    console.log('🔄 Starting test retake with new random questions...');
    setLoadError(null);
    // Reset all state variables
    setCurrentQuestion(0);
    setSelectedAnswers({});
    setTimeRemaining(25 * 60);
    setIsTestStarted(true);
    setShowResults(false);
    setScore(0);
>>>>>>> 22e3621e
    
    // Load new random questions
    await loadTestData();
    console.log('✅ Test retake ready with fresh questions!');
  };

  // Load test data from master SJT pool with random selection
  useEffect(() => {
    loadTestData();
  }, []);

  // Timer effect
  useEffect(() => {
    let timer;
    if (isTestStarted && timeRemaining > 0 && !showResults) {
      timer = setInterval(() => {
        setTimeRemaining((prev) => {
          if (prev <= 1) {
            handleTimeUp();
            return 0;
          }
          return prev - 1;
        });
      }, 1000);
    }
    return () => clearInterval(timer);
  }, [isTestStarted, timeRemaining, showResults]);

  const formatTime = (seconds) => {
    const mins = Math.floor(seconds / 60);
    const secs = seconds % 60;
    return `${mins.toString().padStart(2, '0')}:${secs.toString().padStart(2, '0')}`;
  };

  const handleTimeUp = () => {
    calculateScore();
    setShowResults(true);
  };

  const handleAnswerSelect = (choiceIndex) => {
    setSelectedAnswers({
      ...selectedAnswers,
      [currentQuestion]: choiceIndex
    });
  };

  const calculateScore = () => {
    let correctAnswers = 0;
    testData.forEach((question, index) => {
      const selectedIndex = selectedAnswers[index];
      if (selectedIndex !== undefined && selectedIndex === question.answer_index) {
        correctAnswers++;
      }
    });
    setScore(Math.round((correctAnswers / testData.length) * 100));
  };

  const handleNext = () => {
    if (currentQuestion < testData.length - 1) {
      setCurrentQuestion(currentQuestion + 1);
    }
  };

  const handlePrevious = () => {
    if (currentQuestion > 0) {
      setCurrentQuestion(currentQuestion - 1);
    }
  };

  const handleSubmit = async () => {
    try {
      // Convert numeric answers to letter format for backend submission
      const letterAnswers = {};
      console.log('SJT Answer Debug:', {
        selectedAnswers,
        testDataLength: testData.length,
        firstQuestion: testData[0] ? { id: testData[0].id, text: testData[0].question_text?.substring(0, 50) } : null
      });
      
      Object.keys(selectedAnswers).forEach(questionIndex => {
        const answerIndex = selectedAnswers[questionIndex];
        const questionId = testData[questionIndex]?.id;
        if (questionId !== undefined && answerIndex !== undefined) {
          // Convert 0,1,2,3 to A,B,C,D
          const letterAnswer = String.fromCharCode(65 + answerIndex);
          letterAnswers[questionId] = letterAnswer;
        }
      });
      
      console.log('SJT Letter Answers:', letterAnswers);

      // Submit to backend using backendSubmissionHelper
      const startTime = testStartTime || (Date.now() - ((25 * 60) - timeRemaining) * 1000);
      const endTime = Date.now();
      const timeTaken = Math.max(1, Math.round((endTime - startTime) / 1000));
      
      console.log('SJT Submission Debug:', {
        testId: '30',
        answerCount: Object.keys(letterAnswers).length,
        startTime: new Date(startTime).toISOString(),
        endTime: new Date(endTime).toISOString(),
        timeTakenSeconds: timeTaken,
        timeRemaining
      });

      const result = await submitTestAttempt({
        testId: '30', // Backend test ID for SJT1
        answers: letterAnswers,
        startedAt: startTime,
        finishedAt: endTime,
        reason: 'user',
        metadata: {
          testType: 'situational_judgment',
          totalQuestions: testData.length,
          currentQuestion: currentQuestion + 1
        },
        onSuccess: (processedData) => {
          console.log('Test submitted successfully:', processedData);
          setResults(processedData);
          setTestStep('results');
        },
        onError: (error) => {
          console.error('Test submission failed:', error);
          // Fallback to local calculation
          calculateScore();
          setShowResults(true);
        }
      });
    } catch (error) {
      console.error('Error submitting test:', error);
      // Fallback to local calculation
      calculateScore();
      setShowResults(true);
    }
  };

  const startTest = () => {
    setIsTestStarted(true);
    setTestStartTime(Date.now());
  };



  if (loading) {
    return (
      <div className="flex items-center justify-center min-h-screen">
        <div className="animate-spin rounded-full h-32 w-32 border-b-2 border-blue-500"></div>
      </div>
    );
  }

  // Show results page
  if (testStep === 'results') {
    return (
      <TestResultsPage
        results={results}
        testType="situational"
        testId="SJT1"
        answers={selectedAnswers}
        testData={{ questions: testData }}
        onBackToDashboard={onBackToDashboard || (() => navigate('/dashboard/skills'))}
        onRetakeTest={handleRetakeTest}
      />
    );
  }

  // Legacy results display (fallback)
  if (showResults) {
    return (
      <motion.div
        initial={{ opacity: 0 }}
        animate={{ opacity: 1 }}
        className="max-w-4xl mx-auto p-6"
      >
        <div className="bg-white rounded-lg shadow-lg p-8 text-center">
          <div className="mb-6">
            <FaCheckCircle className="text-6xl text-green-500 mx-auto mb-4" />
            <h2 className="text-3xl font-bold text-gray-800 mb-2">Test Complete!</h2>
            <p className="text-gray-600">Situational Judgment Test - Results</p>
          </div>
          
          <div className="bg-gray-50 rounded-lg p-6 mb-6">
            <div className="grid grid-cols-1 md:grid-cols-3 gap-4">
              <div className="text-center">
                <div className="text-3xl font-bold text-blue-600">{score}%</div>
                <div className="text-sm text-gray-600">Overall Score</div>
              </div>
              <div className="text-center">
                <div className="text-3xl font-bold text-green-600">
                  {Object.keys(selectedAnswers).length}
                </div>
                <div className="text-sm text-gray-600">Questions Answered</div>
              </div>
              <div className="text-center">
                <div className="text-3xl font-bold text-purple-600">{testData.length}</div>
                <div className="text-sm text-gray-600">Total Questions</div>
              </div>
            </div>
          </div>

          <div className="flex flex-col sm:flex-row gap-4 justify-center">
            <button
              onClick={onBackToDashboard || (() => navigate('/dashboard/skills'))}
              className="px-6 py-3 bg-blue-600 text-white rounded-lg hover:bg-blue-700 transition-colors"
            >
              Return to Dashboard
            </button>
            <button
              onClick={handleRetakeTest}
              disabled={loading}
              className="px-6 py-3 bg-gray-600 text-white rounded-lg hover:bg-gray-700 transition-colors disabled:opacity-50 disabled:cursor-not-allowed flex items-center gap-2"
            >
              {loading ? (
                <>
                  <div className="animate-spin rounded-full h-4 w-4 border-b-2 border-white"></div>
                  Loading New Questions...
                </>
              ) : (
                'Retake Test'
              )}
            </button>
          </div>
        </div>
      </motion.div>
    );
  }

  if (!isTestStarted) {
    return (
      <motion.div
        initial={{ opacity: 0, y: 20 }}
        animate={{ opacity: 1, y: 0 }}
        className="max-w-4xl mx-auto p-6"
      >
        <div className="bg-white rounded-lg shadow-lg p-8">
          <div className="text-center mb-8">
            <FaUsers className="text-6xl text-blue-500 mx-auto mb-4" />
            <h1 className="text-3xl font-bold text-gray-800 mb-2">
              Situational Judgment Test
            </h1>
            <p className="text-gray-600 text-lg">
              Randomized Workplace Scenarios & Professional Decision Making
            </p>
          </div>

          <div className="bg-amber-50 border border-amber-200 rounded-lg p-4 mb-6">
            <div className="flex items-center gap-2 text-amber-800">
              <FaLightbulb className="text-amber-600" />
              <span className="font-semibold">Randomized Test Experience</span>
            </div>
            <p className="text-amber-700 text-sm mt-1">
              Each test session features 20 randomly selected questions from our comprehensive pool of 200+ scenarios, with shuffled answer choices for maximum variety.
            </p>
          </div>

          <div className="grid grid-cols-1 md:grid-cols-2 gap-6 mb-8">
            <div className="bg-blue-50 rounded-lg p-6">
              <h3 className="font-semibold text-gray-800 mb-3">📋 Test Overview</h3>
              <ul className="space-y-2 text-sm text-gray-600">
                <li>• 20 randomly selected questions from 200+ pool</li>
                <li>• Multiple domains: teamwork, leadership, ethics</li>
                <li>• 25 minutes to complete</li>
                <li>• Fresh test experience every time</li>
              </ul>
            </div>
            <div className="bg-green-50 rounded-lg p-6">
              <h3 className="font-semibold text-gray-800 mb-3">💡 Instructions</h3>
              <ul className="space-y-2 text-sm text-gray-600">
                <li>• Read each scenario carefully</li>
                <li>• Consider professional best practices</li>
                <li>• Select the most appropriate response</li>
                <li>• Questions and answers are randomized</li>
              </ul>
            </div>
          </div>

          {/* Error and warning messages */}
          {loadError && (
            <div className="bg-red-50 border border-red-200 rounded-lg p-3 mb-4 text-sm text-red-700">
              Failed to load questions: {loadError}. Try retaking or reload the page.
            </div>
          )}
          {!loadError && !loading && testData.length === 0 && (
            <div className="bg-amber-50 border border-amber-200 rounded-lg p-3 mb-4 text-sm text-amber-800">
              No questions loaded yet. Please try again.
            </div>
          )}

          <div className="flex flex-col sm:flex-row gap-4 justify-center">
            <button
              onClick={startTest}
              disabled={loading || testData.length === 0}
              className={`flex items-center justify-center gap-2 px-8 py-4 rounded-lg transition-colors text-lg font-semibold
                ${loading || testData.length === 0
                  ? 'bg-blue-300 text-white cursor-not-allowed'
                  : 'bg-blue-600 text-white hover:bg-blue-700'
                }`}
            >
              <FaPlay className="text-sm" />
              {loading ? 'Loading…' : 'Start Test'}
            </button>
            <button
              onClick={onBackToDashboard || (() => navigate('/dashboard/skills'))}
              className="px-8 py-4 bg-gray-600 text-white rounded-lg hover:bg-gray-700 transition-colors text-lg font-semibold"
            >
              Back to Dashboard
            </button>
          </div>
        </div>
      </motion.div>
    );
  }

  const currentQ = testData[currentQuestion];
  if (!currentQ) {
    return (
      <div className="max-w-2xl mx-auto p-6">
        <div className="bg-red-50 border border-red-200 rounded-lg p-4 text-red-700">
          Unable to start the test because no question is available.
          {loadError ? <> Error: {loadError}</> : null}
        </div>
        <div className="mt-4">
          <button
            onClick={onBackToDashboard || (() => navigate('/dashboard/skills'))}
            className="px-6 py-3 bg-gray-600 text-white rounded-lg hover:bg-gray-700 transition-colors"
          >
            Back to Dashboard
          </button>
          <button
            onClick={handleRetakeTest}
            className="ml-3 px-6 py-3 bg-blue-600 text-white rounded-lg hover:bg-blue-700 transition-colors"
          >
            Retry Loading Questions
          </button>
        </div>
      </div>
    );
  }

  return (
<<<<<<< HEAD
    <UnifiedTestRunnerShell
      meta={{ 
        id: testId, 
        title: "Situational Judgment Test", 
        timeLimit: rule.timeLimitMin, 
        totalQuestions: rule.totalQuestions 
      }}
      currentIndex={idx}
      total={rule.totalQuestions}
      onPrev={onPrev}
      onNext={onNext}
      onAbort={onAbort}
      onSubmit={onSubmit}
      isLast={isLast}
      canNext={!!currentAnswered}
      sectionIndex={null}
      sectionTotal={null}
      hidePauseButton={true}
=======
    <motion.div
      initial={{ opacity: 0 }}
      animate={{ opacity: 1 }}
      className="max-w-4xl mx-auto p-6"
>>>>>>> 22e3621e
    >
      {/* Header with Timer */}
      <div className="bg-white rounded-lg shadow-lg p-6 mb-6">
        <div className="flex justify-between items-center mb-4">
          <div className="flex items-center gap-3">
            <FaQuestionCircle className="text-blue-500 text-xl" />
            <h1 className="text-xl font-bold text-gray-800">
              Question {currentQuestion + 1} of {testData.length}
            </h1>
          </div>
          <div className="flex items-center gap-2 text-lg font-mono">
            <FaClock className="text-red-500" />
            <span className={timeRemaining < 300 ? 'text-red-500' : 'text-gray-700'}>
              {formatTime(timeRemaining)}
            </span>
          </div>
        </div>
        
        {/* Progress bar */}
        <div className="w-full bg-gray-200 rounded-full h-2">
          <div
            className="bg-blue-500 h-2 rounded-full transition-all duration-300"
            style={{ width: `${((currentQuestion + 1) / testData.length) * 100}%` }}
          />
        </div>
      </div>

      {/* Question */}
      <AnimatePresence mode="wait">
        <motion.div
          key={currentQuestion}
          initial={{ opacity: 0, x: 20 }}
          animate={{ opacity: 1, x: 0 }}
          exit={{ opacity: 0, x: -20 }}
          transition={{ duration: 0.3 }}
          className="bg-white rounded-lg shadow-lg p-8"
        >
          <div className="mb-6">
            <h2 className="text-lg font-semibold text-gray-800 mb-4">Scenario:</h2>
            <p className="text-gray-700 leading-relaxed text-base mb-6 bg-gray-50 p-4 rounded-lg">
              {currentQ.scenario}
            </p>
            <h3 className="text-lg font-semibold text-gray-800">
              {currentQ.question_text || currentQ.question || "What is the most appropriate response?"}
          </h3>
          </div>

          <div className="space-y-3">
            {currentQ.options?.map((option, index) => (
              <motion.button
                key={index}
                  whileHover={{ scale: 1.01 }}
                  whileTap={{ scale: 0.99 }}
                onClick={() => handleAnswerSelect(index)}
                className={`w-full text-left p-4 rounded-lg border-2 transition-all duration-200 ${
                  selectedAnswers[currentQuestion] === index
                    ? 'border-blue-500 bg-blue-50 shadow-md'
                    : 'border-gray-200 hover:border-gray-300 hover:bg-gray-50'
                }`}
              >
                <div className="flex items-start gap-3">
                  <div className={`w-6 h-6 rounded-full border-2 flex items-center justify-center mt-0.5 ${
                    selectedAnswers[currentQuestion] === index
                      ? 'border-blue-500 bg-blue-500'
                      : 'border-gray-300'
                  }`}>
                    {selectedAnswers[currentQuestion] === index && (
                      <FaCheckCircle className="text-white text-xs" />
                    )}
                  </div>
                  <span className="text-gray-700 leading-relaxed">
                    {typeof option === 'string' ? option : option.text || option.value || option.option_id}
                  </span>
                </div>
              </motion.button>
            ))}
          </div>
        </motion.div>
      </AnimatePresence>

      {/* Navigation */}
      <div className="flex justify-between items-center mt-6">
        <button
          onClick={handlePrevious}
          disabled={currentQuestion === 0}
          className={`flex items-center gap-2 px-4 py-2 rounded-lg transition-colors ${
            currentQuestion === 0
              ? 'text-gray-400 cursor-not-allowed'
              : 'text-gray-600 hover:text-gray-800 hover:bg-gray-100'
          }`}
        >
          <FaArrowLeft />
          Previous
        </button>

        <div className="text-sm text-gray-600">
          {Object.keys(selectedAnswers).length} / {testData.length} answered
        </div>

        {currentQuestion === testData.length - 1 ? (
          <button
            onClick={handleSubmit}
            className="flex items-center gap-2 px-6 py-2 bg-green-600 text-white rounded-lg hover:bg-green-700 transition-colors"
          >
            Submit Test
            <FaCheckCircle />
          </button>
        ) : (
          <button
            onClick={handleNext}
            className="flex items-center gap-2 px-4 py-2 text-blue-600 hover:text-blue-800 hover:bg-blue-50 rounded-lg transition-colors"
          >
            Next
            <FaArrowRight />
          </button>
        )}
      </div>
    </motion.div>
  );
};

export default SituationalJudgmentTest;<|MERGE_RESOLUTION|>--- conflicted
+++ resolved
@@ -1,98 +1,3 @@
-<<<<<<< HEAD
-import React, { useMemo, useRef, useState, useEffect } from "react";
-import { useNavigate, useParams } from "react-router-dom";
-import { motion } from "framer-motion";
-import { FaUsers, FaSearchPlus } from "react-icons/fa";
-import UnifiedTestRunnerShell from "./UnifiedTestRunnerShellNew";
-import { getRuleFor, buildAttempt } from "../testRules";
-import { saveAttempt } from "../lib/attemptStorage";
-import { loadSjtPool } from "../data/sjtPool";
-
-export default function SituationalJudgmentTest({ onBackToDashboard, onComplete, testId: propTestId }) {
-  const { testId: paramTestId } = useParams();
-  const testId = propTestId || paramTestId || "situational";
-  const navigate = useNavigate();
-  const rule = getRuleFor(testId) || { timeLimitMin: 20, totalQuestions: 20, difficultyLabel: "mixed" };
-
-  // Answers keyed by question id
-  const [answers, setAnswers] = useState({});
-  const [idx, setIdx] = useState(0);
-  const startedAtRef = useRef(Date.now());
-  const containerRef = useRef(null);
-
-  // Load questions
-  const questions = useMemo(() => {
-    const pool = loadSjtPool(testId);
-    // Take only the required number of questions
-    return pool.slice(0, rule.totalQuestions);
-  }, [testId, rule.totalQuestions]);
-
-  const current = questions[idx];
-  const currentAnswered = current && answers[current.id] != null;
-  const isLast = idx + 1 >= rule.totalQuestions;
-
-  // Scroll to top function
-  const scrollToTop = () => {
-    // Target the main scrollable container in MainDashboard
-    const mainScrollContainer = document.querySelector('.main-content-area .overflow-y-auto');
-    if (mainScrollContainer) {
-      // Smooth scroll to top
-      mainScrollContainer.scrollTo({ 
-        top: 0, 
-        behavior: 'smooth',
-        block: 'start'
-      });
-    } else {
-      // Fallback to window scroll
-      window.scrollTo({ 
-        top: 0, 
-        behavior: 'smooth',
-        block: 'start'
-      });
-    }
-  };
-
-  // Controlled scroll timing - only scroll when question actually changes
-  useEffect(() => {
-    if (idx > 0) {
-      // Small delay to ensure DOM has updated after question change
-      const timer = setTimeout(() => {
-        scrollToTop();
-      }, 100);
-      
-      return () => clearTimeout(timer);
-    }
-  }, [idx]);
-
-  function onSelect(optionId) {
-    if (!current) return;
-    setAnswers((s) => ({ ...s, [current.id]: optionId }));
-  }
-
-  function onPrev() { 
-    if (idx > 0) {
-      setIdx((i) => i - 1);
-      // Smooth scroll to top after navigation
-      setTimeout(() => scrollToTop(), 150);
-    }
-  }
-  
-  function onNext() { 
-    if (!isLast) {
-      setIdx((i) => i + 1);
-      // Smooth scroll to top after navigation
-      setTimeout(() => scrollToTop(), 150);
-    }
-  }
-
-  function computeScore() {
-    let correct = 0;
-    for (const q of questions) {
-      // Check if user answer matches the correct answer index
-      if (answers[q.id] !== undefined && answers[q.id] === q.correct) {
-        correct++;
-      }
-=======
 import React, { useState, useEffect } from 'react';
 import { motion, AnimatePresence } from 'framer-motion';
 import { 
@@ -130,20 +35,10 @@
     for (let i = shuffled.length - 1; i > 0; i--) {
       const j = Math.floor(Math.random() * (i + 1));
       [shuffled[i], shuffled[j]] = [shuffled[j], shuffled[i]];
->>>>>>> 22e3621e
     }
     return shuffled;
   };
 
-<<<<<<< HEAD
-  function onAbort() {
-    if (!window.confirm("Abort the test and return to the dashboard?")) return;
-    scrollToTop();
-    if (onBackToDashboard) {
-      onBackToDashboard();
-    } else {
-      navigate("/assessments");
-=======
   // Function to load test data with robust export support and error handling
   const loadTestData = async () => {
     try {
@@ -160,15 +55,9 @@
       setLoadError(error?.message || String(error));
     } finally {
       setLoading(false);
->>>>>>> 22e3621e
     }
   };
 
-<<<<<<< HEAD
-  function onSubmit({ reason }) {
-    const { correct, total, percentage } = computeScore();
-    scrollToTop();
-=======
   // Function to reset test state and load new questions for retake
   const handleRetakeTest = async () => {
     console.log('🔄 Starting test retake with new random questions...');
@@ -180,7 +69,6 @@
     setIsTestStarted(true);
     setShowResults(false);
     setScore(0);
->>>>>>> 22e3621e
     
     // Load new random questions
     await loadTestData();
@@ -521,31 +409,10 @@
   }
 
   return (
-<<<<<<< HEAD
-    <UnifiedTestRunnerShell
-      meta={{ 
-        id: testId, 
-        title: "Situational Judgment Test", 
-        timeLimit: rule.timeLimitMin, 
-        totalQuestions: rule.totalQuestions 
-      }}
-      currentIndex={idx}
-      total={rule.totalQuestions}
-      onPrev={onPrev}
-      onNext={onNext}
-      onAbort={onAbort}
-      onSubmit={onSubmit}
-      isLast={isLast}
-      canNext={!!currentAnswered}
-      sectionIndex={null}
-      sectionTotal={null}
-      hidePauseButton={true}
-=======
     <motion.div
       initial={{ opacity: 0 }}
       animate={{ opacity: 1 }}
       className="max-w-4xl mx-auto p-6"
->>>>>>> 22e3621e
     >
       {/* Header with Timer */}
       <div className="bg-white rounded-lg shadow-lg p-6 mb-6">
