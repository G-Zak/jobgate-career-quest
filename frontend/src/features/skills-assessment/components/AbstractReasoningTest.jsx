--- conflicted
+++ resolved
@@ -1,16 +1,9 @@
 import React, { useState, useEffect, useRef } from 'react';
 import backendApi from '../api/backendApi';
 import { motion, AnimatePresence } from 'framer-motion';
-<<<<<<< HEAD
-import { FaClock, FaFlag, FaCheckCircle, FaTimesCircle, FaStop, FaArrowRight, FaSearchPlus, FaLayerGroup, FaImage, FaPause, FaPlay, FaTimes } from 'react-icons/fa';
-// Removed complex scroll utilities - using simple scrollToTop function instead
-import { getAbstractTestWithAnswers } from '../data/abstractTestSections';
-import { submitTestAttempt } from '../lib/submitHelper';
-=======
 import { FaClock, FaBrain, FaStop, FaArrowRight, FaFlag, FaSync, FaSearchPlus, FaExpand, FaEye, FaImage, FaLayerGroup, FaPlay, FaTimes, FaCheckCircle, FaArrowLeft } from 'react-icons/fa';
 // Removed frontend data imports - using backend API instead
 import { submitTestAttempt, fetchTestQuestions } from '../lib/backendSubmissionHelper';
->>>>>>> 22e3621e
 import TestResultsPage from './TestResultsPage';
 
 const AbstractReasoningTest = ({ onBackToDashboard, testId = 'abstract' }) => {
@@ -41,11 +34,8 @@
   const [startedAt, setStartedAt] = useState(null);
   const [results, setResults] = useState(null);
 
-<<<<<<< HEAD
-=======
   const testContainerRef = useRef(null);
 
->>>>>>> 22e3621e
   // Smooth scroll-to-top function - only called on navigation
   const scrollToTop = () => {
     // Target the main scrollable container in MainDashboard
@@ -66,21 +56,6 @@
       });
     }
   };
-<<<<<<< HEAD
-
-  // Only scroll to top when question changes (not on every render)
-  useEffect(() => {
-    if (testStep === 'test' && currentQuestion > 0) {
-      // Small delay to ensure DOM has updated after question change
-      const timer = setTimeout(() => {
-        scrollToTop();
-      }, 100);
-      
-      return () => clearTimeout(timer);
-    }
-  }, [currentQuestion, testStep]);
-=======
->>>>>>> 22e3621e
 
   // Only scroll to top when question changes (not on every render)
   useEffect(() => {
@@ -135,20 +110,8 @@
 
   const formatTime = (seconds) => {
     const minutes = Math.floor(seconds / 60);
-<<<<<<< HEAD
-    const remainingSeconds = seconds % 60;
-    return `${minutes}:${remainingSeconds.toString().padStart(2, '0')}`;
-  };
-
-  const handleStartTest = () => {
-    setTestStep('test');
-    
-    // Scroll to top when test starts
-    setTimeout(() => scrollToTop(), 100);
-=======
     const secs = seconds % 60;
     return `${minutes.toString().padStart(2, '0')}:${secs.toString().padStart(2, '0')}`;
->>>>>>> 22e3621e
   };
 
   const handleAnswerSelect = (questionId, selectedOption) => {
@@ -162,9 +125,6 @@
     if (currentQuestionIndex < questions.length - 1) {
       setCurrentQuestionIndex(prev => prev + 1);
     }
-    
-    // Smooth scroll to top after navigation
-    setTimeout(() => scrollToTop(), 150);
   };
 
   const handlePreviousQuestion = () => {
@@ -349,139 +309,6 @@
                     Question {currentQuestionIndex + 1}
                   </h3>
                 </div>
-<<<<<<< HEAD
-              </div>
-            </motion.section>
-
-            {/* Question Card */}
-            <AnimatePresence mode="wait">
-              <motion.div
-                key={currentQuestion}
-                className="bg-white rounded-2xl shadow-lg border border-white/20 overflow-hidden"
-                initial={{ opacity: 0, x: 20 }}
-                animate={{ opacity: 1, x: 0 }}
-                exit={{ opacity: 0, x: -20 }}
-                transition={{ duration: 0.3 }}
-              >
-                <div className="p-8">
-                  {/* Question Header */}
-                  <div className="flex items-center justify-between mb-6">
-                    <div className="flex items-center gap-3">
-                      <div className="w-12 h-12 bg-gradient-to-br from-orange-500 to-amber-500 rounded-full flex items-center justify-center text-white font-bold text-lg">
-                        {currentQuestion}
-                      </div>
-                      <div>
-                        <h3 className="text-xl font-bold text-gray-800">Abstract Pattern</h3>
-                        <p className="text-gray-600">Find the logical pattern</p>
-                      </div>
-                    </div>
-                    <div className="text-sm text-gray-500">
-                      <FaLayerGroup className="inline mr-1" />
-                      Complexity: {getCurrentQuestion()?.complexity_score || 3}/5
-                    </div>
-                  </div>
-
-                  {/* Question Content */}
-                  {getCurrentQuestion()?.question && (
-                    <div className="mb-6 p-4 bg-gray-50 rounded-xl">
-                      <p className="text-lg text-gray-800">{getCurrentQuestion().question}</p>
-                    </div>
-                  )}
-
-                  {/* Question Image */}
-                  {getCurrentQuestion()?.image && (
-                    <div className="mb-8 text-center">
-                      <div className="inline-block bg-white rounded-xl p-4 shadow-md border">
-                        <div className="flex justify-center">
-                          <img 
-                            src={getCurrentQuestion().image} 
-                            alt={`Abstract pattern ${getCurrentQuestion()?.id || ''}`}
-                            className="max-w-xl max-h-[28rem] w-auto h-auto rounded-lg object-contain"
-                            style={{ maxWidth: '528px', maxHeight: '422px' }}
-                            onError={(e) => {
-                              e.target.style.display = 'none';
-                              e.target.nextElementSibling.style.display = 'flex';
-                            }}
-                          />
-                        </div>
-                        <div className="hidden items-center justify-center w-full h-48 bg-gray-100 rounded-lg border-2 border-dashed border-gray-300">
-                          <div className="text-center">
-                            <FaImage className="text-gray-400 text-3xl mx-auto mb-2" />
-                            <p className="text-gray-500">Pattern image not available</p>
-                          </div>
-                        </div>
-                      </div>
-                    </div>
-                  )}
-
-                  {/* Answer Options */}
-                  <div className="mb-8">
-                    <h4 className="text-lg font-semibold text-gray-800 mb-4 flex items-center">
-                      <FaSearchPlus className="mr-2 text-orange-600" />
-                      Select the correct answer:
-                    </h4>
-                    <div className="flex justify-center gap-4 w-full">
-                      {getCurrentQuestion()?.options?.map((option) => {
-                        const optionsCount = getCurrentQuestion()?.options?.length || 0;
-                        
-                        // Calculate width based on number of options
-                        const buttonWidth = optionsCount <= 3 ? 'w-20' : optionsCount === 4 ? 'w-16' : 'w-12';
-                        
-                        return (
-                          <motion.button
-                            key={option}
-                            onClick={() => handleAnswerSelect(getCurrentQuestion().id, option.toLowerCase())}
-                            className={`${buttonWidth} h-16 rounded-lg border-2 transition-all duration-200 flex items-center justify-center ${
-                              answers[getCurrentQuestion().id] === option.toLowerCase()
-                                ? 'border-orange-500 bg-orange-500 text-white shadow-lg'
-                                : 'border-gray-300 hover:border-orange-400 hover:bg-orange-50 hover:shadow-md'
-                            }`}
-                            whileHover={{ scale: 1.02 }}
-                            whileTap={{ scale: 0.98 }}
-                          >
-                            <span className="text-2xl font-bold">
-                              {option}
-                            </span>
-                          </motion.button>
-                        );
-                      })}
-                    </div>
-                  </div>
-
-                  {/* Navigation */}
-                  <div className="flex items-center justify-between pt-6 border-t border-gray-200">
-                    <motion.button
-                      onClick={handlePreviousQuestion}
-                      disabled={currentQuestion === 1}
-                      className={`flex items-center gap-2 px-6 py-3 rounded-xl transition-all duration-200 ${
-                        currentQuestion === 1
-                          ? 'bg-gray-100 text-gray-400 cursor-not-allowed'
-                          : 'bg-white border border-gray-200 text-gray-700 hover:bg-gray-50 hover:shadow-md'
-                      }`}
-                      whileHover={currentQuestion > 1 ? { scale: 1.02 } : {}}
-                      whileTap={currentQuestion > 1 ? { scale: 0.98 } : {}}
-                    >
-                      <span>← Previous</span>
-                    </motion.button>
-
-                    <div className="text-center">
-                      <p className={`text-sm font-medium ${
-                        answers[getCurrentQuestion()?.id] ? 'text-green-600' : 'text-gray-500'
-                      }`}>
-                        {answers[getCurrentQuestion()?.id] ? '✓ Answer selected' : 'Select an answer to continue'}
-                      </p>
-                    </div>
-
-                    <motion.button
-                      onClick={handleNextQuestion}
-                      className="flex items-center gap-2 px-6 py-3 bg-gradient-to-r from-orange-500 to-amber-500 text-white rounded-xl hover:from-orange-600 hover:to-amber-600 transition-all duration-200 shadow-lg"
-                      whileHover={{ scale: 1.02 }}
-                      whileTap={{ scale: 0.98 }}
-                    >
-                      <span>{currentQuestion === getTotalQuestions() ? 'Complete Test' : 'Next Question'}</span>
-                      <FaArrowRight />
-                    </motion.button>
-=======
                 
                 <p className="text-gray-700 mb-6 text-lg leading-relaxed">
                   {currentQuestion?.question_text}
@@ -504,7 +331,6 @@
                         />
                       </div>
                     </div>
->>>>>>> 22e3621e
                   </div>
                 )}
                 
