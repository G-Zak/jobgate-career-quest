import React, { useState, useEffect } from "react";
import { useNavigate } from "react-router-dom";
import { 
  FaBrain,
  FaCog,
  FaPlay,
  FaLock,
  FaCheckCircle,
  FaClock,
  FaQuestionCircle,
  FaChevronDown,
  FaChevronUp,
  FaSearch,
  FaFilter,
  FaGlobe,
  FaChartLine,
  FaCube,
  FaUsers,
  FaSitemap
} from 'react-icons/fa';
import { motion, AnimatePresence } from "framer-motion";
import { useScrollToTop } from '../../../shared/utils/scrollUtils';

const defaultTestsData = [
  {
    category: "Master Situational Judgment Test",
    prefix: "MASTER-SJT",
    total: 1,
    unlocked: [1],
    icon: <FaUsers className="text-indigo-600" />,
    progress: 100,
    testType: "master-sjt",
    featured: true,
    tests: [
      {
        id: 1,
        title: "Master SJT",
        unlocked: true,
        level: "Comprehensive",
        type: "master_workplace_assessment",
        description: "Comprehensive workplace behavior and judgment assessment covering all professional domains",
        duration: "35 min",
        questions: "35 (randomized)",
        badge: "🎯",
        difficulty: "adaptive",
        color: "indigo",
        features: ["Anti-cheating", "Retake cooldown", "200+ question pool", "Personalized results"]
      }
    ]
  },
  {
    category: "Situational Judgment Tests",
    prefix: "SJT",
    total: 1,
    unlocked: [1],
    icon: <FaUsers className="text-indigo-600" />,
    progress: 100,
    testType: "situational",
    tests: [
      {
        id: "SJT",
        title: "SJT",
        unlocked: true,
        level: "Professional",
        type: "workplace_scenarios",
        description: "Randomized workplace scenarios from 200+ question pool",
        duration: "25 min",
        questions: "20 (random)",
        badge: "💼",
        difficulty: "medium",
        color: "indigo",
        features: ["Random selection", "200+ question pool", "Shuffled answers", "Fresh test every time"]
      }
    ]
  },
  {
    category: "Numerical Reasoning Tests",
    prefix: "NRT",
    total: 15,
    unlocked: [1, 2, 3],
    icon: <FaChartLine className="text-blue-600" />,
    progress: 20,
    testType: "numerical"
  },
  {
    category: "Logical Reasoning Tests",
    prefix: "LRT",
    total: 10,
    unlocked: [1, 2, 3],
    icon: <FaChartLine className="text-purple-600" />,
    progress: 30,
    testType: "logical"
  },
  {
    category: "Spatial Reasoning Tests",
    prefix: "SRT",
    total: 12,
    unlocked: [1, 2, 3, 4, 5, 6],
    icon: <FaCube className="text-orange-600" />,
    progress: 50,
    testType: "spatial"
  },
  {
    category: "Diagrammatic Reasoning Tests",
    prefix: "DRT",
    total: 8,
    unlocked: [1, 2],
    icon: <FaSitemap className="text-green-600" />,
    progress: 25,
    testType: "diagrammatic"
  },
  {
    category: "Abstract Reasoning Tests",
    prefix: "ART",
    total: 6,
    unlocked: [1],
    icon: <FaBrain className="text-indigo-600" />,
    progress: 16,
    testType: "abstract"
  }
];

const AvailableTests = ({ onBackToDashboard, onStartTest, testFilter }) => {
  const navigate = useNavigate();
  const [searchTerm, setSearchTerm] = useState("");
  const [filter, setFilter] = useState("all");
  const [expandedCategory, setExpandedCategory] = useState(null);
  const [selectedLanguage, setSelectedLanguage] = useState("english");
  const [verbalTests, setVerbalTests] = useState([]);
  const [testsData, setTestsData] = useState(defaultTestsData);
  const [loading, setLoading] = useState(true);

  // Universal scroll management
  useScrollToTop([], { smooth: true });

  // Language options
  const languages = [
    { code: "english", label: "English", flag: "🇺🇸" },
    { code: "french", label: "Français", flag: "🇫🇷" }
  ];

  // Fetch verbal tests from backend
  useEffect(() => {
    const verbalSection = {
      category: "Verbal Reasoning Tests",
      prefix: "VRT",
      total: 5, // Updated from 7 to 5 after consolidation
      unlocked: [1, 2, 3, 4, 5], // Updated to reflect new structure
      icon: <FaBrain className="text-emerald-600" />,
      progress: 100,
      testType: "verbal",
      tests: [
        { 
          id: 1, 
          title: "VRT-COMP", 
          unlocked: true, 
          level: "Mixed Difficulty",
          type: "reading_comprehension_consolidated",
          description: "Comprehensive reading comprehension test with randomized passages across all difficulty levels (science, business, management)",
          duration: "25 min",
          questions: "8 passages",
          badge: "📚",
          difficulty: "mixed",
          color: "emerald",
          features: ["Anti-cheating randomization", "Mixed difficulty", "Comprehensive coverage", "Fresh test every time"]
        },
        { 
          id: 2, 
          title: "VRT2", 
          unlocked: true, 
          level: "Intermediate",
          type: "reading_comprehension",
          description: "Business & professional reading comprehension",
          duration: "25 min",
          questions: 25,
          badge: "📖",
          difficulty: "medium",
          color: "blue"
        },
        { 
          id: 3, 
          title: "VRT3", 
          unlocked: true, 
          level: "Advanced",
          type: "reading_comprehension",
          description: "Management & leadership comprehension",
          duration: "30 min",
          questions: 30,
          badge: "💼",
          difficulty: "hard",
          color: "purple"
        },
        { 
          id: 4, 
          title: "VRT4", 
          unlocked: true, 
          level: "Expert",
          type: "verbal_analogies",
          description: "Comprehensive analogies across 9 different types",
          duration: "25 min",
          questions: 30,
          badge: "🔗",
          difficulty: "expert",
          color: "red"
        },
        { 
          id: 5, 
          title: "VRT5", 
          unlocked: true, 
          level: "Expert",
          type: "classification",
          description: "Classification (Odd-One-Out): words, pairs, numbers, letters",
          duration: "25 min",
          questions: 25,
          badge: "🔍",
          difficulty: "expert",
          color: "teal"
        },
        { 
          id: 6, 
          title: "VRT6", 
          unlocked: true, 
          level: "Master",
          type: "coding_decoding",
          description: "Coding & Decoding: crack patterns, codes, and ciphers",
          duration: "30 min",
          questions: 25,
          badge: "🔐",
          difficulty: "master",
          color: "indigo"
        },
        { 
          id: 7, 
          title: "VRT7", 
          unlocked: true, 
          level: "Master",
          type: "blood_relations_logical_puzzles",
          description: "Blood Relations & Logical Puzzles: advanced reasoning challenges",
          duration: "35 min",
          questions: 25,
          badge: "🧩",
          difficulty: "master",
          color: "rose"
        }
      ]
    };
    setTestsData([verbalSection, ...defaultTestsData]);
    setLoading(false);
  }, []);

  // Auto-expand category if filter is applied
  useEffect(() => {
    if (testFilter) {
      const categoryIndex = testsData.findIndex(test => test.testType === testFilter);
      if (categoryIndex !== -1) {
        setExpandedCategory(categoryIndex);
      }
    }
  }, [testFilter]);

  const filteredTests = testsData.filter(test => {
    if (testFilter && test.testType !== testFilter) {
      return false;
    }
    
    const matchesSearch = test.category.toLowerCase().includes(searchTerm.toLowerCase());
    const matchesFilter = filter === "all" || 
                         (filter === "unlocked" && test.unlocked.length > 0) ||
                         (filter === "inprogress" && test.progress > 0 && test.progress < 100);
    return matchesSearch && matchesFilter;
  });

  const toggleCategory = (index) => {
    setExpandedCategory(expandedCategory === index ? null : index);
  };

  const handleTestStart = (testId) => {
    const testIdWithLang = testId === 'VERBAL_COMPREHENSIVE' ? `${testId}_${selectedLanguage.toUpperCase()}` : testId;
    
    // Handle Master SJT specially - only if the testId is exactly 'MASTER-SJT1' or it's from the master-sjt section
    if (testId === 'MASTER-SJT1' || testId === 'Master SJT') {
      // Use the callback pattern to set the section
      if (onStartTest) {
        onStartTest('MASTER-SJT');
      }
      return;
    }
    
    if (onStartTest) {
      onStartTest(testIdWithLang);
    } else {
      navigate("/test-session", { state: { testId: testIdWithLang } });
    }
  };

  // Difficulty badge component
  const DifficultyBadge = ({ difficulty }) => {
    const difficultyConfig = {
      easy: { color: "bg-green-100 text-green-800", label: "Easy" },
      medium: { color: "bg-yellow-100 text-yellow-800", label: "Medium" },
      hard: { color: "bg-orange-100 text-orange-800", label: "Hard" },
      expert: { color: "bg-red-100 text-red-800", label: "Expert" }
    };
    
    const config = difficultyConfig[difficulty] || difficultyConfig.easy;
    
    return (
      <span className={`px-2 py-1 text-xs font-medium rounded-full ${config.color}`}>
        {config.label}
      </span>
    );
  };

  return (
    <div className="min-h-screen bg-gray-50">
      {/* Header with back button */}
      <div id="available-tests-header" className="bg-white shadow-sm border-b border-gray-200 p-4 sticky top-0 z-40">
        <div className="max-w-7xl mx-auto flex items-center justify-between">
          <button
            onClick={onBackToDashboard}
            className="flex items-center text-gray-600 hover:text-blue-600 transition-colors"
          >
            <svg className="w-5 h-5 mr-2" fill="none" stroke="currentColor" viewBox="0 0 24 24">
              <path strokeLinecap="round" strokeLinejoin="round" strokeWidth={2} d="M15 19l-7-7 7-7" />
            </svg>
            Back to Dashboard
          </button>
          <h1 className="text-xl font-semibold text-gray-800">Skills Assessment</h1>
        </div>
      </div>

      <div className="max-w-7xl mx-auto px-4 sm:px-6 py-8">
        <motion.div
          initial={{ opacity: 0, y: -20 }}
          animate={{ opacity: 1, y: 0 }}
          transition={{ duration: 0.6 }}
          className="mb-8"
        >
          <h1 className="text-3xl font-bold text-gray-900 mb-2">
            Assessment Dashboard
          </h1>
          <p className="text-gray-600">
            Select a test to evaluate your skills and track your progress
          </p>
        </motion.div>

        {/* Search and Filter Bar */}
        <motion.div
          initial={{ opacity: 0 }}
          animate={{ opacity: 1 }}
          transition={{ delay: 0.3 }}
          className="bg-white rounded-lg shadow-sm p-4 mb-6 border border-gray-200"
        >
          <div className="flex flex-col md:flex-row md:items-center md:justify-between gap-4">
            <div className="relative flex-grow">
              <div className="absolute inset-y-0 left-0 pl-3 flex items-center pointer-events-none">
                <FaSearch className="text-gray-400" />
              </div>
              <input
                type="text"
                className="block w-full pl-10 pr-3 py-2 border border-gray-300 rounded-md bg-gray-50 focus:ring-blue-500 focus:border-blue-500"
                placeholder="Search tests..."
                value={searchTerm}
                onChange={(e) => setSearchTerm(e.target.value)}
              />
            </div>
            <div className="flex items-center space-x-4">
              <div className="flex items-center">
                <FaFilter className="text-gray-400 mr-2" />
                <select
                  className="border border-gray-300 rounded-md bg-gray-50 px-3 py-2 focus:ring-blue-500 focus:border-blue-500"
                  value={filter}
                  onChange={(e) => setFilter(e.target.value)}
                >
                  <option value="all">All Tests</option>
                  <option value="unlocked">Unlocked</option>
                  <option value="inprogress">In Progress</option>
                </select>
              </div>
              
              {/* Language Selector */}
              <div className="flex items-center">
                <FaGlobe className="text-gray-400 mr-2" />
                <select
                  className="border border-gray-300 rounded-md bg-gray-50 px-3 py-2 focus:ring-blue-500 focus:border-blue-500"
                  value={selectedLanguage}
                  onChange={(e) => setSelectedLanguage(e.target.value)}
                >
                  {languages.map((lang) => (
                    <option key={lang.code} value={lang.code}>
                      {lang.flag} {lang.label}
                    </option>
                  ))}
                </select>
              </div>
            </div>
          </div>
        </motion.div>

        {/* Tests List */}
        {loading ? (
          <div className="space-y-6">
            {[1, 2, 3].map((i) => (
              <div key={i} className="bg-white rounded-lg shadow-sm border border-gray-200 p-6 animate-pulse">
                <div className="flex items-center space-x-4">
                  <div className="w-12 h-12 bg-gray-200 rounded-lg"></div>
                  <div className="flex-1">
                    <div className="h-6 bg-gray-200 rounded w-1/3 mb-2"></div>
                    <div className="h-4 bg-gray-200 rounded w-1/2"></div>
                  </div>
                </div>
              </div>
            ))}
          </div>
        ) : (
          <div className="space-y-6">
          {filteredTests.map((section, index) => (
            <motion.div
              key={index}
              initial={{ opacity: 0, y: 20 }}
              animate={{ opacity: 1, y: 0 }}
              transition={{ delay: 0.1 * index }}
              className="bg-white rounded-lg shadow-sm border border-gray-200 overflow-hidden"
            >
              <div 
                className="p-6 cursor-pointer flex justify-between items-center hover:bg-gray-50 transition-colors"
                onClick={() => toggleCategory(index)}
              >
                <div className="flex items-center">
                  <div className="mr-4 p-3 bg-gray-100 rounded-lg">
                    {section.icon}
                  </div>
                  <div>
                    <h2 className="text-lg font-semibold text-gray-800">{section.category}</h2>
                    <div className="flex items-center mt-1">
                      <div className="w-32 bg-gray-200 rounded-full h-2 mr-3">
                        <div 
                          className="bg-blue-600 h-2 rounded-full" 
                          style={{ width: `${section.progress}%` }}
                        ></div>
                      </div>
                      <span className="text-sm text-gray-500">
                        {section.unlocked.length} of {section.total} unlocked
                      </span>
                    </div>
                  </div>
                </div>
                <div className="text-gray-400">
                  <motion.div
                    animate={{ rotate: expandedCategory === index ? 180 : 0 }}
                  >
                    <svg className="w-5 h-5" fill="none" stroke="currentColor" viewBox="0 0 24 24">
                      <path strokeLinecap="round" strokeLinejoin="round" strokeWidth={2} d="M19 9l-7 7-7-7" />
                    </svg>
                  </motion.div>
                </div>
              </div>

              <AnimatePresence>
                {expandedCategory === index && (
                  <motion.div
                    initial={{ opacity: 0, height: 0 }}
                    animate={{ opacity: 1, height: "auto" }}
                    exit={{ opacity: 0, height: 0 }}
                    transition={{ duration: 0.3 }}
                    className="px-6 pb-6"
                  >
                    {/* Enhanced Test Cards for all test types */}
                    {(section.testType === "verbal" || section.testType === "situational" || section.testType === "master-sjt") && section.tests ? (
                      <div className={`grid ${section.testType === 'master-sjt' ? 'grid-cols-1' : 'grid-cols-1 sm:grid-cols-2 lg:grid-cols-4'} gap-6`}>
                        {section.tests.map((test) => {
                          const colorSchemes = {
                            emerald: {
                              bg: "bg-emerald-50",
                              border: "border-emerald-200",
                              text: "text-emerald-700",
                              hover: "hover:border-emerald-400",
                              button: "bg-emerald-600 hover:bg-emerald-700"
                            },
                            blue: {
                              bg: "bg-blue-50",
                              border: "border-blue-200",
                              text: "text-blue-700",
                              hover: "hover:border-blue-400",
                              button: "bg-blue-600 hover:bg-blue-700"
                            },
                            purple: {
                              bg: "bg-purple-50",
                              border: "border-purple-200",
                              text: "text-purple-700",
                              hover: "hover:border-purple-400",
                              button: "bg-purple-600 hover:bg-purple-700"
                            },
                            red: {
                              bg: "bg-red-50",
                              border: "border-red-200",
                              text: "text-red-700",
                              hover: "hover:border-red-400",
                              button: "bg-red-600 hover:bg-red-700"
                            },
                            teal: {
                              bg: "bg-teal-50",
                              border: "border-teal-200",
                              text: "text-teal-700",
                              hover: "hover:border-teal-400",
                              button: "bg-teal-600 hover:bg-teal-700"
                            },
                            indigo: {
                              bg: "bg-indigo-50",
                              border: "border-indigo-200",
                              text: "text-indigo-700",
                              hover: "hover:border-indigo-400",
                              button: "bg-indigo-600 hover:bg-indigo-700"
                            }
                          };

                          const scheme = colorSchemes[test.color] || colorSchemes.emerald;
                          const isMasterSJT = section.testType === 'master-sjt';
           return (
                            <motion.div
                              key={test.id}
                              whileHover={{ y: -4 }}
                              className={`rounded-lg border ${scheme.border} ${scheme.bg} overflow-hidden transition-all duration-300 ${
                                test.unlocked ? `cursor-pointer ${scheme.hover}` : "opacity-70"
                              } ${isMasterSJT ? 'relative' : ''}`}
<<<<<<< HEAD
                              onClick={() => test.unlocked && handleTestStart(section.testType === 'verbal' ? test.title : test.id)}
=======
                              onClick={() => {
                                if (!test.unlocked) return;
                                // Ensure Master SJT routes correctly using an explicit identifier
                                if (isMasterSJT) {
                                  handleTestStart('MASTER-SJT');
                                } else {
                                  handleTestStart(section.testType === 'verbal' ? test.title : test.id);
                                }
                              }}
>>>>>>> 924372a0
                            >
                              {isMasterSJT && section.featured && (
                                <div className="absolute top-4 right-4 bg-gradient-to-r from-yellow-400 to-orange-500 text-white text-xs font-bold px-2 py-1 rounded-full">
                                  FEATURED
                                </div>
                              )}
                              
                              <div className={`p-6 ${isMasterSJT ? 'p-8' : ''}`}>
                                {/* Test header with title and difficulty */}
                                <div className="flex justify-between items-start mb-4">
                                  <div className="flex items-center space-x-3">
                                    <span className="text-2xl">{test.badge}</span>
                                    <h3 className={`${isMasterSJT ? 'text-xl' : 'text-lg'} font-semibold text-gray-900`}>
                                      {test.title}
                                    </h3>
                                  </div>
                                  {test.difficulty === 'adaptive' ? (
                                    <span className="inline-block bg-gradient-to-r from-blue-500 to-purple-600 text-white text-xs font-bold px-2 py-1 rounded-full">
                                      ADAPTIVE
                                    </span>
                                  ) : (
                                    <DifficultyBadge difficulty={test.difficulty} />
                                  )}
                                </div>
                                
                                {/* Level indicator */}
                                <div className="text-xs font-medium uppercase tracking-wide text-gray-500 mb-2">
                                  {test.level}
                                </div>
                                
                                {/* Description */}
                                <p className={`text-gray-600 ${isMasterSJT ? 'text-base' : 'text-sm'} mb-6 leading-relaxed`}>
                                  {test.description}
                                </p>

                                {/* Master SJT Features */}
                                {isMasterSJT && test.features && (
                                  <div className="grid grid-cols-2 gap-3 mb-6">
                                    {test.features.map((feature, idx) => (
                                      <div key={idx} className="flex items-center space-x-2 text-sm text-indigo-700">
                                        <FaCheckCircle className="text-indigo-600" />
                                        <span>{feature}</span>
                                      </div>
                                    ))}
                                  </div>
                                )}
                                
                                {/* Stats */}
                                <div className={`flex justify-between items-center text-sm text-gray-500 mb-6 ${isMasterSJT ? 'text-base' : ''}`}>
                                  <div className="flex items-center gap-1">
                                    <FaClock className="text-gray-400" />
                                    <span>{test.duration}</span>
                                  </div>
                                  <div className="flex items-center gap-1">
                                    <FaQuestionCircle className="text-gray-400" />
                                    <span>{test.questions}</span>
                                  </div>
                                </div>
                                
                                {/* Action Button */}
                                {test.unlocked ? (
                                  <button 
                                    className={`w-full ${isMasterSJT ? 'py-4 text-lg' : 'py-3'} px-4 text-white font-medium rounded-md transition-colors ${scheme.button} flex items-center justify-center gap-2`}
                                  >
                                    <FaPlay className="text-sm" />
                                    <span>{isMasterSJT ? 'Start Master Assessment' : 'Start Test'}</span>
                                  </button>
                                ) : (
                                  <div className={`w-full ${isMasterSJT ? 'py-4' : 'py-3'} px-4 bg-gray-100 text-gray-500 font-medium rounded-md flex items-center justify-center gap-2`}>
                                    <FaLock className="text-sm" />
                                    <span>Locked</span>
                                  </div>
                                )}
                              </div>
                            </motion.div>
                          );
                        })}
                      </div>
                    ) : (
                      // Original grid layout for non-verbal tests
                      <div className="grid grid-cols-2 sm:grid-cols-3 md:grid-cols-4 lg:grid-cols-5 gap-4">
                        {Array.from({ length: section.total }, (_, i) => {
                          const num = i + 1;
                          const unlocked = section.unlocked.includes(num);
                          const testId = `${section.prefix}${num}`;

                          return (
                            <motion.div
                              key={testId}
                              whileHover={{ scale: unlocked ? 1.03 : 1 }}
                              whileTap={{ scale: 0.98 }}
                              className={`p-4 rounded-lg border text-center font-medium cursor-pointer transition-all duration-200
                                ${unlocked
                                  ? "bg-white hover:bg-blue-50 border-blue-200 text-gray-800 hover:shadow-md"
                                  : "bg-gray-50 border-gray-200 text-gray-400 cursor-not-allowed"}
                              `}
                              onClick={(e) => {
                                e.stopPropagation();
                                unlocked && handleTestStart(testId);
                              }}
                            >
                              <div className="text-lg mb-2 font-semibold">{testId}</div>
                              <div className="text-xl">
                                {unlocked ? (
                                  <FaPlay className="text-blue-600 mx-auto" />
                                ) : (
                                  <FaLock className="text-gray-400 mx-auto" />
                                )}
                              </div>
                              {unlocked && (
                                <div className="mt-2 text-xs text-blue-600 font-medium">
                                  Available
                                </div>
                              )}
                            </motion.div>
                          );
                        })}
                      </div>
                    )}
                  </motion.div>
                )}
              </AnimatePresence>
            </motion.div>
          ))}
        </div>
        )}

        <div className="mt-12 text-center">
          <h3 className="text-lg font-medium mb-4">Proceed to Technical Tests</h3>
          <button
            onClick={() => navigate('/technical-tests')}
            className="px-6 py-3 bg-blue-600 text-white rounded-md hover:bg-blue-700 transition-colors shadow-sm"
          >
            Start Technical Tests Now
          </button>
          <p className="text-sm text-gray-500 mt-2">
            You will be tested on the skills from your CV
          </p>
        </div>

        {!loading && filteredTests.length === 0 && (
          <motion.div
            initial={{ opacity: 0 }}
            animate={{ opacity: 1 }}
            className="bg-white rounded-lg shadow-sm p-12 text-center border border-gray-200"
          >
            <div className="text-gray-400 mb-4">
              <FaSearch className="mx-auto text-4xl" />
            </div>
            <h3 className="text-lg font-medium text-gray-900 mb-1">
              No tests found
            </h3>
            <p className="text-gray-500">
              Try adjusting your search or filter criteria
            </p>
          </motion.div>
        )}
      </div>
    </div>
  );
};

export default AvailableTests;<|MERGE_RESOLUTION|>--- conflicted
+++ resolved
@@ -523,9 +523,6 @@
                               className={`rounded-lg border ${scheme.border} ${scheme.bg} overflow-hidden transition-all duration-300 ${
                                 test.unlocked ? `cursor-pointer ${scheme.hover}` : "opacity-70"
                               } ${isMasterSJT ? 'relative' : ''}`}
-<<<<<<< HEAD
-                              onClick={() => test.unlocked && handleTestStart(section.testType === 'verbal' ? test.title : test.id)}
-=======
                               onClick={() => {
                                 if (!test.unlocked) return;
                                 // Ensure Master SJT routes correctly using an explicit identifier
@@ -535,7 +532,6 @@
                                   handleTestStart(section.testType === 'verbal' ? test.title : test.id);
                                 }
                               }}
->>>>>>> 924372a0
                             >
                               {isMasterSJT && section.featured && (
                                 <div className="absolute top-4 right-4 bg-gradient-to-r from-yellow-400 to-orange-500 text-white text-xs font-bold px-2 py-1 rounded-full">
