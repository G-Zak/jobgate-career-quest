--- conflicted
+++ resolved
@@ -40,33 +40,21 @@
   {
     category: "Verbal Reasoning Tests", 
     prefix: "VRT",
-<<<<<<< HEAD
-    total: 7,
-    unlocked: [1, 2, 3, 4, 5, 6, 7],
-=======
+
     total: 5,
     unlocked: [1, 2, 3, 4, 5],
->>>>>>> 02c8f68b
+
     icon: <FaBrain className="text-emerald-600" />,
     progress: 100,
     testType: "verbal",
     tests: [
-<<<<<<< HEAD
-      { id: "VRT1", title: "VRT1", difficulty: "mixed", level: "Mixed Difficulty", duration: "25 min", questions: "8 passages", badge: "�", color: "emerald", unlocked: true, description: "Comprehensive reading comprehension test with randomized passages" },
-      { id: "VRT2", title: "VRT2", difficulty: "medium", level: "Intermediate", duration: "25 min", questions: "25", badge: "�", color: "emerald", unlocked: true, description: "Business & professional reading comprehension" },
-      { id: "VRT3", title: "VRT3", difficulty: "hard", level: "Advanced", duration: "30 min", questions: "30", badge: "�", color: "emerald", unlocked: true, description: "Management & leadership comprehension" },
-      { id: "VRT4", title: "VRT4", difficulty: "expert", level: "Expert", duration: "25 min", questions: "30", badge: "🔗", color: "emerald", unlocked: true, description: "Comprehensive analogies across 9 different types" },
-      { id: "VRT5", title: "VRT5", difficulty: "expert", level: "Expert", duration: "25 min", questions: "25", badge: "🔍", color: "emerald", unlocked: true, description: "Classification (Odd-One-Out): words, pairs, numbers, letters" },
-      { id: "VRT6", title: "VRT6", difficulty: "expert", level: "Master", duration: "30 min", questions: "25", badge: "🔐", color: "emerald", unlocked: true, description: "Coding & Decoding: crack patterns, codes, and ciphers" },
-      { id: "VRT7", title: "VRT7", difficulty: "expert", level: "Master", duration: "35 min", questions: "25", badge: "🧩", color: "emerald", unlocked: true, description: "Blood Relations & Logical Puzzles: advanced reasoning challenges" }
-=======
+
       { id: "VRT1", title: "VRT1 - Reading Comprehension", difficulty: "mixed", level: "Mixed Difficulty", duration: "20 min", questions: "10", badge: "�", color: "emerald", unlocked: true, description: "Comprehensive reading comprehension with mixed difficulty passages covering science, business, and management topics" },
       { id: "VRT2", title: "VRT2 - Analogies", difficulty: "expert", level: "Expert", duration: "25 min", questions: "25", badge: "🔗", color: "emerald", unlocked: true, description: "Comprehensive analogies across 9 different types" },
       { id: "VRT3", title: "VRT3 - Classification", difficulty: "expert", level: "Expert", duration: "25 min", questions: "25", badge: "🔍", color: "emerald", unlocked: true, description: "Classification (Odd-One-Out): words, pairs, numbers, letters" },
       { id: "VRT4", title: "VRT4 - Coding & Decoding", difficulty: "expert", level: "Master", duration: "30 min", questions: "25", badge: "🔐", color: "emerald", unlocked: true, description: "Coding & Decoding: crack patterns, codes, and ciphers" },
       { id: "VRT5", title: "VRT5 - Blood Relations & Logical Puzzles", difficulty: "expert", level: "Master", duration: "35 min", questions: "25", badge: "🧩", color: "emerald", unlocked: true, description: "Blood Relations & Logical Puzzles: advanced reasoning challenges" }
 
->>>>>>> 02c8f68b
     ]
   },
   {
