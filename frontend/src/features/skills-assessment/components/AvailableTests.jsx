--- conflicted
+++ resolved
@@ -1,6 +1,5 @@
 import React, { useState, useEffect } from "react";
 import { useNavigate } from "react-router-dom";
-<<<<<<< HEAD
 import { 
   FaBrain,
   FaCog,
@@ -18,9 +17,6 @@
   FaCube,
   FaUsers
 } from 'react-icons/fa';
-=======
-import { FaLock, FaPlay, FaChartLine, FaBrain, FaSearch, FaFilter, FaGlobe, FaClock, FaQuestionCircle, FaStar, FaCheckCircle, FaCube, FaSitemap } from "react-icons/fa";
->>>>>>> 2f16ee65
 import { motion, AnimatePresence } from "framer-motion";
 import { useScrollToTop } from '../../../shared/utils/scrollUtils';
 
