--- conflicted
+++ resolved
@@ -1,10 +1,6 @@
 import React, { useState, useEffect, useRef } from 'react';
 import { motion, AnimatePresence } from 'framer-motion';
-<<<<<<< HEAD
-import { FaClock, FaCube, FaStop, FaArrowRight, FaFlag, FaSync, FaSearchPlus, FaExpand, FaEye, FaImage, FaLayerGroup, FaPause, FaPlay, FaTimes, FaCheckCircle } from 'react-icons/fa';
-=======
 import { FaClock, FaCube, FaStop, FaArrowRight, FaFlag, FaSync, FaSearchPlus, FaExpand, FaEye, FaImage, FaLayerGroup, FaPlay, FaTimes, FaCheckCircle } from 'react-icons/fa';
->>>>>>> 02c8f68b
 import { getSpatialTestSections, getSpatialSection1, getSpatialSection2, getSpatialSection3, getSpatialSection4, getSpatialSection5, getSpatialSection6 } from '../data/spatialTestSections';
 import { useScrollToTop, useTestScrollToTop, useQuestionScrollToTop, scrollToTop } from '../../../shared/utils/scrollUtils';
 import { submitTestAttempt } from '../lib/submitHelper';
@@ -22,11 +18,6 @@
   const [questions, setQuestions] = useState([]);
   const [loading, setLoading] = useState(true);
   const [error, setError] = useState(null);
-<<<<<<< HEAD
-  const [isPaused, setIsPaused] = useState(false);
-  const [showPauseModal, setShowPauseModal] = useState(false);
-=======
->>>>>>> 02c8f68b
   const [showExitModal, setShowExitModal] = useState(false);
   const [startedAt, setStartedAt] = useState(null);
   const [results, setResults] = useState(null);
@@ -158,7 +149,6 @@
         finishedAt,
         duration
       });
-<<<<<<< HEAD
 
       saveAttempt(attempt);
 
@@ -192,20 +182,6 @@
     }
   };
 
-  const handlePauseToggle = () => {
-    if (isPaused) {
-      setIsPaused(false);
-      setShowPauseModal(false);
-    } else {
-      setIsPaused(true);
-      setShowPauseModal(true);
-    }
-  };
-
-  const handleResume = () => {
-    setIsPaused(false);
-    setShowPauseModal(false);
-  };
 
   const handleExitTest = () => {
     setShowExitModal(true);
@@ -219,55 +195,6 @@
     return questions[currentQuestionIndex];
   };
 
-=======
-
-      saveAttempt(attempt);
-
-      const result = {
-        score: correctAnswers,
-        correct: correctAnswers,
-        total: totalQuestions,
-        percentage,
-        duration,
-        result: percentage >= 70 ? 'pass' : 'fail'
-      };
-
-      try {
-        await submitTestAttempt({
-          testId: testId,
-          testVersion: '1.0',
-          language: 'en',
-          answers,
-          testData: { questions },
-          startedAt
-        });
-      } catch (submitError) {
-        console.error('Error submitting to backend:', submitError);
-      }
-      
-      setResults(result);
-      setTestStep('results');
-    } catch (error) {
-      console.error('Error finishing test:', error);
-      setTestStep('results');
-    }
-  };
-
-  
-
-  const handleExitTest = () => {
-    setShowExitModal(true);
-  };
-
-  const handleConfirmExit = () => {
-    onBackToDashboard();
-  };
-
-  const getCurrentQuestion = () => {
-    return questions[currentQuestionIndex];
-  };
-
->>>>>>> 02c8f68b
   const getTotalAnswered = () => {
     return Object.keys(answers).length;
   };
@@ -362,17 +289,8 @@
                   {formatTime(timeRemaining)}
                 </div>
               </div>
-<<<<<<< HEAD
-              <button
-                onClick={handlePauseToggle}
-                className="flex items-center gap-2 px-4 py-2 bg-blue-600 hover:bg-blue-700 text-white rounded-lg transition-colors"
-              >
-                {isPaused ? <FaPlay className="w-4 h-4" /> : <FaPause className="w-4 h-4" />}
-                <span className="font-medium">{isPaused ? 'Resume' : 'Pause'}</span>
-              </button>
-=======
+
             
->>>>>>> 02c8f68b
             </div>
           </div>
         </div>
@@ -463,7 +381,6 @@
                   </motion.button>
                 );
               })}
-<<<<<<< HEAD
             </div>
           </div>
 
@@ -484,8 +401,6 @@
 
             <div className="text-sm text-gray-500">
               {getTotalAnswered()} of {rule?.totalQuestions || 20} answered
-=======
->>>>>>> 02c8f68b
             </div>
 
             <motion.button
@@ -503,88 +418,8 @@
               <FaArrowRight />
             </motion.button>
           </div>
-<<<<<<< HEAD
         </div>
       </div>
-
-      {/* Pause Modal */}
-      <AnimatePresence>
-        {showPauseModal && (
-          <motion.div
-            initial={{ opacity: 0 }}
-            animate={{ opacity: 1 }}
-            exit={{ opacity: 0 }}
-            className="fixed inset-0 bg-black/50 flex items-center justify-center z-50"
-          >
-            <motion.div
-              initial={{ scale: 0.9, opacity: 0 }}
-              animate={{ scale: 1, opacity: 1 }}
-              exit={{ scale: 0.9, opacity: 0 }}
-              className="bg-white rounded-2xl p-8 max-w-md mx-4 text-center"
-            >
-              <div className="w-16 h-16 bg-yellow-100 rounded-full flex items-center justify-center mx-auto mb-4">
-                <FaPause className="w-8 h-8 text-yellow-600" />
-              </div>
-              <h3 className="text-xl font-bold text-gray-800 mb-2">Test Paused</h3>
-              <p className="text-gray-600 mb-6">Your progress has been saved. Click resume to continue.</p>
-              <div className="flex gap-3">
-                <button
-                  onClick={handleResume}
-                  className="flex-1 px-6 py-3 bg-blue-600 hover:bg-blue-700 text-white rounded-xl font-medium transition-colors"
-                >
-                  Resume Test
-                </button>
-                <button
-                  onClick={handleExitTest}
-                  className="flex-1 px-6 py-3 bg-gray-200 hover:bg-gray-300 text-gray-800 rounded-xl font-medium transition-colors"
-                >
-                  Exit Test
-                </button>
-              </div>
-            </motion.div>
-          </motion.div>
-        )}
-      </AnimatePresence>
-=======
-
-          {/* Navigation */}
-          <div className="flex items-center justify-between pt-6 border-t border-gray-200">
-            <button
-              onClick={handlePreviousQuestion}
-              disabled={currentQuestionIndex === 0}
-              className={`flex items-center gap-2 px-6 py-3 rounded-xl font-medium transition-all duration-200 ${
-                currentQuestionIndex === 0
-                  ? 'bg-gray-100 text-gray-400 cursor-not-allowed'
-                  : 'bg-gray-200 text-gray-700 hover:bg-gray-300'
-              }`}
-            >
-              <FaArrowRight className="w-4 h-4 rotate-180" />
-              Previous
-            </button>
-
-            <div className="text-sm text-gray-500">
-              {getTotalAnswered()} of {rule?.totalQuestions || 20} answered
-            </div>
-
-            <motion.button
-              whileHover={{ scale: isAnswered ? 1.05 : 1 }}
-              whileTap={{ scale: isAnswered ? 0.95 : 1 }}
-              onClick={handleNextQuestion}
-              disabled={!isAnswered}
-              className={`flex items-center gap-2 px-6 py-3 rounded-xl font-medium transition-all duration-200 ${
-                isAnswered
-                  ? 'bg-gradient-to-r from-blue-600 to-blue-700 text-white shadow-lg hover:from-blue-700 hover:to-blue-800 hover:shadow-xl'
-                  : 'bg-gray-200 text-gray-400 cursor-not-allowed'
-              }`}
-            >
-              {isLastQuestion ? 'Complete Test' : 'Next'}
-              <FaArrowRight />
-            </motion.button>
-          </div>
-        </div>
-      </div>
-
->>>>>>> 02c8f68b
 
       {/* Exit Modal */}
       <AnimatePresence>
