--- conflicted
+++ resolved
@@ -2,14 +2,8 @@
 import backendApi from '../api/backendApi';
 import { motion, AnimatePresence } from 'framer-motion';
 import { FaClock, FaCube, FaStop, FaArrowRight, FaFlag, FaSync, FaSearchPlus, FaExpand, FaEye, FaImage, FaLayerGroup, FaPlay, FaTimes, FaCheckCircle } from 'react-icons/fa';
-<<<<<<< HEAD
-import { getSpatialTestSections, getSpatialSection1, getSpatialSection2, getSpatialSection3, getSpatialSection4, getSpatialSection5, getSpatialSection6 } from '../data/spatialTestSections';
-// Removed complex scroll utilities - using simple scrollToTop function instead
-import { submitTestAttempt } from '../lib/submitHelper';
-=======
 // Removed frontend data imports - using backend API instead
 import { submitTestAttempt, fetchTestQuestions } from '../lib/backendSubmissionHelper';
->>>>>>> 22e3621e
 import TestResultsPage from './TestResultsPage';
 
 const SpatialReasoningTest = ({ onBackToDashboard, testId = 'spatial' }) => {
@@ -74,21 +68,6 @@
       });
     }
   };
-<<<<<<< HEAD
-
-  // Only scroll to top when question changes (not on every render)
-  useEffect(() => {
-    if (testStep === 'test' && currentQuestionIndex > 0) {
-      // Small delay to ensure DOM has updated after question change
-      const timer = setTimeout(() => {
-        scrollToTop();
-      }, 100);
-      
-      return () => clearTimeout(timer);
-    }
-  }, [currentQuestionIndex, testStep]);
-=======
->>>>>>> 22e3621e
 
   // Only scroll to top when question changes (not on every render)
   useEffect(() => {
@@ -160,24 +139,11 @@
   };
 
   // Calculate current score
-<<<<<<< HEAD
-  const calculateCurrentScore = () => {
-    const allQuestions = rule?.sections?.flatMap(section => section.questions) || [];
-    let correctAnswers = 0;
-    
-    allQuestions.forEach(question => {
-      const userAnswer = answers[question.id];
-      if (userAnswer && userAnswer === question.correct_answer) {
-        correctAnswers++;
-      }
-    });
-=======
   // REMOVED: calculateCurrentScore() - use backend API instead
   const calculateCurrentScore = () => {
     const correctAnswers = allQuestions.filter(question => 
       answers[question.id] === question.correctAnswer
     ).length;
->>>>>>> 22e3621e
     
     return {
       correct: correctAnswers,
@@ -210,33 +176,6 @@
 
   const handleFinishTest = async () => {
     try {
-<<<<<<< HEAD
-      const totalQuestions = rule?.totalQuestions || 20;
-      
-      // Calculate correct answers by comparing user answers with correct answers
-      let correctAnswers = 0;
-      const allQuestions = rule?.sections?.flatMap(section => section.questions) || [];
-      
-      allQuestions.forEach(question => {
-        const userAnswer = answers[question.id];
-        if (userAnswer && userAnswer === question.correct_answer) {
-          correctAnswers++;
-        }
-      });
-      
-      const percentage = Math.round((correctAnswers / totalQuestions) * 100);
-      const finishedAt = new Date();
-      const duration = Math.round((finishedAt - startedAt) / 1000);
-
-      const attempt = buildAttempt({
-        testId: testId,
-        totalQuestions,
-        correct: correctAnswers,
-        percentage,
-        startedAt,
-        finishedAt,
-        duration
-=======
       // Submit to backend for scoring
       const result = await submitTestAttempt({
         testId: backendTestId,
@@ -259,7 +198,6 @@
           console.error('Test submission failed:', error);
           setError(`Submission failed: ${error.message}`);
         }
->>>>>>> 22e3621e
       });
       
     } catch (error) {
@@ -418,11 +356,7 @@
                 <div className="bg-gray-50 rounded-xl p-6 border-2 border-gray-200">
                   <div className="flex justify-center">
                     <img
-<<<<<<< HEAD
-                      src={currentQuestion.question_image}
-=======
                       src={`/src/assets/images/spatial/questions/section_1/${currentQuestion.main_image.split('/').pop()}`}
->>>>>>> 22e3621e
                       alt={`Question ${currentQuestionIndex + 1}`}
                       className="max-w-xl max-h-[28rem] w-auto h-auto rounded-lg shadow-sm object-contain"
                       style={{ maxWidth: '528px', maxHeight: '422px' }}
@@ -458,11 +392,7 @@
                 const optionsCount = currentQuestion?.options?.length || 0;
                 
                 // Calculate width based on number of options
-<<<<<<< HEAD
-                const buttonWidth = optionsCount <= 3 ? 'w-20' : optionsCount === 4 ? 'w-16' : 'w-12';
-=======
                 const buttonWidth = optionsCount <= 3 ? 'w-20' : optionsCount === 4 ? 'w-16' : optionsCount === 5 ? 'w-14' : 'w-12';
->>>>>>> 22e3621e
 
                 return (
                   <motion.button
