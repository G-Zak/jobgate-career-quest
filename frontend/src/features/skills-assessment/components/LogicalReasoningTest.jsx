import React, { useState, useEffect, useMemo } from 'react';
import backendApi from '../api/backendApi';
import { motion, AnimatePresence } from 'framer-motion';
import { FaClock, FaBrain, FaCheckCircle, FaTimesCircle, FaStop, FaArrowRight, FaFlag, FaCog, FaSearch, FaLightbulb, FaPuzzlePiece, FaPause, FaPlay, FaTimes } from 'react-icons/fa';
<<<<<<< HEAD
// Removed complex scroll utilities - using simple scrollToTop function instead
import { getLogicalTestSections } from '../data/logicalTestSections';
import { submitTestAttempt } from '../lib/submitHelper';
import TestResultsPage from './TestResultsPage';
import { getRuleFor, buildAttempt } from '../testRules';
import { saveAttempt } from '../lib/attemptStorage';
import { useUniversalScoring } from '../hooks/useUniversalScoring';
=======
// Removed frontend data imports - using backend API instead
import { submitTestAttempt, fetchTestQuestions } from '../lib/backendSubmissionHelper';
import TestResultsPage from './TestResultsPage';
>>>>>>> 22e3621e

const LogicalReasoningTest = ({ onBackToDashboard, testId = 'lrt1' }) => {
  // Map frontend test ID to backend database ID
  const getBackendTestId = (frontendId) => {
    const testIdMapping = {
      'lrt1': '30', // Default to Deductive Logic
      'logical': '30',
      'logical_deductive': '30',
      'logical_inductive': '31',
      'logical_critical': '32',
      'LRT1': '30',
      'LRT2': '31',
      'LRT3': '32'
    };
    return testIdMapping[frontendId] || frontendId || '30'; // Default to Deductive Logic
  };
  
  const backendTestId = getBackendTestId(testId);
  
  const [testStep, setTestStep] = useState('loading');
  const [currentQuestionIndex, setCurrentQuestionIndex] = useState(0);
  const [timeRemaining, setTimeRemaining] = useState(25 * 60); // 25 minutes default
  const [answers, setAnswers] = useState({});
  const [questions, setQuestions] = useState([]);
  const [loading, setLoading] = useState(true);
  const [error, setError] = useState(null);
  const [isPaused, setIsPaused] = useState(false);
  const [showPauseModal, setShowPauseModal] = useState(false);
  const [showExitModal, setShowExitModal] = useState(false);
  const [startedAt, setStartedAt] = useState(null);
  const [results, setResults] = useState(null);

  // Smooth scroll-to-top function - only called on navigation
  const scrollToTop = () => {
    // Target the main scrollable container in MainDashboard
    const mainScrollContainer = document.querySelector('.main-content-area .overflow-y-auto');
    if (mainScrollContainer) {
      // Smooth scroll to top
<<<<<<< HEAD
      mainScrollContainer.scrollTo({
        top: 0,
=======
      mainScrollContainer.scrollTo({ 
        top: 0, 
>>>>>>> 22e3621e
        behavior: 'smooth',
        block: 'start'
      });
    } else {
      // Fallback to window scroll
<<<<<<< HEAD
      window.scrollTo({
        top: 0,
=======
      window.scrollTo({ 
        top: 0, 
>>>>>>> 22e3621e
        behavior: 'smooth',
        block: 'start'
      });
    }
  };
<<<<<<< HEAD

  // Only scroll to top when question changes (not on every render)
  useEffect(() => {
    if (testStep === 'test' && currentQuestionIndex > 0) {
      // Small delay to ensure DOM has updated after question change
      const timer = setTimeout(() => {
        scrollToTop();
      }, 100);

      return () => clearTimeout(timer);
    }
  }, [currentQuestionIndex, testStep]);

  // Universal scoring hook
  const {
    scoringSystem,
    isInitialized: scoringInitialized,
    startQuestion,
    recordAnswer,
    getFormattedResults,
    getScoreBreakdown,
    getQuestionTimings,
    completeTest
  } = useUniversalScoring('logical', questions, null, {
    enableConsoleLogging: true,
    logPrefix: '🧠',
    autoStartTest: false
  });
=======
>>>>>>> 22e3621e

  // Only scroll to top when question changes (not on every render)
  useEffect(() => {
<<<<<<< HEAD
    try {
      setLoading(true);
      const data = getLogicalTestSections();

      // Flatten all questions from all sections
      const allQuestions = [];
      data?.sections?.forEach(section => {
        if (section.questions) {
          section.questions.forEach(question => {
            allQuestions.push({
              ...question,
              sectionTitle: section.title
            });
          });
        }
      });

      // Shuffle and limit to rule's totalQuestions
      const shuffled = allQuestions.sort(() => Math.random() - 0.5);
      const limitedQuestions = shuffled.slice(0, rule?.totalQuestions || 20);

      setQuestions(limitedQuestions);
      setTimeRemaining(rule?.timeLimitMin * 60 || 20 * 60);
      setStartedAt(new Date());
    } catch (error) {
      console.error('Error loading test data:', error);
    } finally {
      setLoading(false);
=======
    if (testStep === 'test' && currentQuestionIndex > 0) {
      // Small delay to ensure DOM has updated after question change
      const timer = setTimeout(() => {
        scrollToTop();
      }, 100);
      
      return () => clearTimeout(timer);
>>>>>>> 22e3621e
    }
  }, [currentQuestionIndex, testStep]);

  // Initialize test with backend API
  useEffect(() => {
    const initializeTest = async () => {
      try {
        setLoading(true);
        setError(null);

        // Fetch test questions from backend (secure - no correct answers)
        const fetchedQuestions = await fetchTestQuestions(backendTestId);
        setQuestions(fetchedQuestions);
        
        setTimeRemaining(25 * 60); // 25 minutes default
        setStartedAt(new Date());
        setTestStep('test');
        
      } catch (error) {
        console.error('Failed to initialize test:', error);
        setError('Failed to load test questions. Please try again.');
        setTestStep('error');
      } finally {
        setLoading(false);
      }
    };

    initializeTest();
  }, [backendTestId]);

  // Start test when scoring system is ready
  useEffect(() => {
    if (scoringSystem && scoringInitialized && questions.length > 0) {
      console.log('🧠 Starting logical test with universal scoring');
      scoringSystem.startTest();
    }
  }, [scoringSystem, scoringInitialized, questions]);

  // Start question timer when question changes
  useEffect(() => {
    if (questions[currentQuestionIndex] && scoringSystem) {
      startQuestion(questions[currentQuestionIndex].question_id);
    }
  }, [currentQuestionIndex, questions, scoringSystem, startQuestion]);

  // Timer countdown
  useEffect(() => {
    if (testStep === 'test' && timeRemaining > 0 && !isPaused) {
      const timer = setInterval(() => {
        setTimeRemaining(prev => {
          if (prev <= 1) {
            handleFinishTest();
            return 0;
          }
          return prev - 1;
        });
      }, 1000);

      return () => clearInterval(timer);
    }
  }, [testStep, timeRemaining, isPaused]);

  const formatTime = (seconds) => {
    const minutes = Math.floor(seconds / 60);
    const remainingSeconds = seconds % 60;
    return `${minutes}:${remainingSeconds.toString().padStart(2, '0')}`;
  };

  const handleAnswerSelect = (questionId, answer) => {
    // Record answer in universal scoring system
    recordAnswer(questionId, answer);

    setAnswers(prev => ({
      ...prev,
      [questionId]: answer
    }));
  };

  const handleNextQuestion = () => {
<<<<<<< HEAD
    const totalQuestions = rule?.totalQuestions || 20;

    if (currentQuestionIndex + 1 >= totalQuestions) {
=======
    if (currentQuestionIndex + 1 >= questions.length) {
>>>>>>> 22e3621e
      handleFinishTest();
    } else {
      setCurrentQuestionIndex(prev => prev + 1);
    }
<<<<<<< HEAD

=======
    
>>>>>>> 22e3621e
    // Smooth scroll to top after navigation
    setTimeout(() => scrollToTop(), 150);
  };

  const handlePreviousQuestion = () => {
    if (currentQuestionIndex > 0) {
      setCurrentQuestionIndex(prev => prev - 1);
    }
<<<<<<< HEAD

=======
    
>>>>>>> 22e3621e
    // Smooth scroll to top after navigation
    setTimeout(() => scrollToTop(), 150);
  };

  const handleFinishTest = async () => {
    try {
<<<<<<< HEAD
      const totalQuestions = rule?.totalQuestions || 20;
      const correctAnswers = Object.values(answers).filter(answer => answer === true).length;
      const percentage = Math.round((correctAnswers / totalQuestions) * 100);
      const finishedAt = new Date();
      const duration = Math.round((finishedAt - startedAt) / 1000);

      // Console logging for backend scoring verification
      console.group('✅ Logical Test Complete - Backend Scoring Verification');
      console.log('🕐 End Time:', finishedAt);
      console.log('⏱️ Duration:', duration, 'seconds');
      console.log('📊 Final Answers:', answers);
      console.log('⚙️ Scoring System Available:', !!scoringSystem);

      // Get results from universal scoring system
      let universalResults = null;
      if (scoringSystem) {
        universalResults = getFormattedResults();
        console.log('🎯 Universal Results:', universalResults);
        console.log('📈 Score Breakdown:', getScoreBreakdown());
        console.log('⏱️ Question Timings:', getQuestionTimings());
      }

      // Complete the test in universal scoring system
      if (scoringSystem) {
        completeTest();
      }

      console.log('📊 Final Score Calculation:', {
        totalQuestions,
        correctAnswers,
        percentage,
        universalScoring: !!universalResults
      });

      const attempt = buildAttempt({
        testId: testId,
        totalQuestions,
        correct: correctAnswers,
        percentage,
        startedAt,
        finishedAt,
        duration
      });

      saveAttempt(attempt);

      const result = {
        score: correctAnswers,
        correct: correctAnswers,
        total: totalQuestions,
        percentage,
        duration,
        result: percentage >= 70 ? 'pass' : 'fail',
        // Include universal scoring results if available
        universalResults: universalResults,
        scoringSystem: scoringSystem
      };

      console.log('📋 Final Test Results:', result);

      try {
        console.log('🚀 Submitting to backend...');
        await submitTestAttempt({
          testId: testId,
          testVersion: '1.0',
          language: 'en',
          answers,
          testData: { questions },
          startedAt
        });
        console.log('✅ Backend submission successful');
      } catch (submitError) {
        console.error('❌ Error submitting to backend:', submitError);
      }

      console.groupEnd();

      setResults(result);
      console.log('Setting testStep to results');
      setTestStep('results');
=======
      // Submit to backend for scoring
      const result = await submitTestAttempt({
        testId: backendTestId,
        answers,
        startedAt: startedAt,
        finishedAt: Date.now(),
        reason: 'user',
        metadata: {
          testType: 'logical_reasoning',
          totalQuestions: questions.length,
          currentQuestion: currentQuestionIndex + 1
        },
        onSuccess: (data) => {
          console.log('Test submitted successfully:', data);
          setResults(data.score);
          setTestStep('results');
          scrollToTop();
        },
        onError: (error) => {
          console.error('Test submission failed:', error);
          setError(`Submission failed: ${error.message}`);
        }
      });
      
>>>>>>> 22e3621e
    } catch (error) {
      console.error('Error finishing test:', error);
      setError('Failed to submit test. Please try again.');
    }
  };

  const handlePauseToggle = () => {
    if (isPaused) {
      setIsPaused(false);
      setShowPauseModal(false);
    } else {
      setIsPaused(true);
      setShowPauseModal(true);
    }
  };

  const handleResume = () => {
    setIsPaused(false);
    setShowPauseModal(false);
  };

  const handleExitTest = () => {
    setShowExitModal(true);
  };

  const handleConfirmExit = () => {
    onBackToDashboard();
  };

  const getCurrentQuestion = () => {
    if (!questions || !Array.isArray(questions) || questions.length === 0) return null;
    return questions[currentQuestionIndex] || null;
  };

  const getTotalAnswered = () => {
    return Object.keys(answers).length;
  };

  // Loading state
  if (loading) {
    return (
      <div className="min-h-screen bg-gradient-to-br from-blue-50 to-indigo-100 flex items-center justify-center">
        <motion.div
          initial={{ opacity: 0, scale: 0.9 }}
          animate={{ opacity: 1, scale: 1 }}
          className="text-center"
        >
          <div className="animate-spin rounded-full h-16 w-16 border-b-2 border-blue-600 mx-auto mb-4"></div>
          <h2 className="text-xl font-semibold text-gray-800 mb-2">Loading Test</h2>
          <p className="text-gray-600">Preparing your logical reasoning assessment...</p>
        </motion.div>
      </div>
    );
  }

  // Error state
  if (testStep === 'error') {
    return (
      <div className="bg-gradient-to-br from-red-50 to-pink-100 flex items-center justify-center min-h-screen">
        <motion.div
          initial={{ opacity: 0, scale: 0.9 }}
          animate={{ opacity: 1, scale: 1 }}
          className="text-center max-w-md mx-auto p-6"
        >
          <FaTimes className="text-red-500 text-6xl mx-auto mb-4" />
          <h2 className="text-xl font-semibold text-gray-800 mb-2">Error Loading Test</h2>
          <p className="text-gray-600 mb-4">{error}</p>
          <button
            onClick={() => window.location.reload()}
            className="bg-blue-600 text-white px-6 py-2 rounded-lg hover:bg-blue-700 transition-colors"
          >
            Try Again
          </button>
          <button
            onClick={onBackToDashboard}
            className="bg-gray-600 text-white px-6 py-2 rounded-lg hover:bg-gray-700 transition-colors ml-4"
          >
            Back to Dashboard
          </button>
        </motion.div>
      </div>
    );
  }

  if (!questions.length) {
    return (
      <div className="min-h-screen bg-gray-50 flex items-center justify-center">
        <motion.div
          initial={{ opacity: 0, scale: 0.9 }}
          animate={{ opacity: 1, scale: 1 }}
          className="text-center max-w-md"
        >
          <div className="w-24 h-24 bg-red-100 rounded-full flex items-center justify-center mx-auto mb-6">
            <FaTimesCircle className="w-12 h-12 text-red-600" />
          </div>
          <h2 className="text-2xl font-bold text-gray-800 mb-4">Test Unavailable</h2>
          <p className="text-gray-600 mb-8">Unable to load the test data. Please try again later.</p>
          <button
            onClick={onBackToDashboard}
            className="px-6 py-3 bg-blue-600 hover:bg-blue-700 text-white rounded-xl transition-colors font-medium"
          >
            Back to Dashboard
          </button>
        </motion.div>
      </div>
    );
  }

  // Show results page
  if (testStep === 'results') {
    return (
      <TestResultsPage
        testResults={results}
        results={results?.universalResults || results}
        testType="logical"
        testId={testId}
        answers={answers}
        testData={{ questions }}
        onBackToDashboard={onBackToDashboard}
        onRetakeTest={() => {
          setTestStep('test');
          setCurrentQuestionIndex(0);
          setAnswers({});
          setTimeRemaining(rule?.timeLimitMin * 60 || 20 * 60);
          setResults(null);
          setStartedAt(new Date());
        }}
        showUniversalResults={!!results?.universalResults}
        scoringSystem={scoringSystem}
      />
    );
  }

  const currentQuestion = getCurrentQuestion();
  const isLastQuestion = currentQuestionIndex + 1 >= questions.length;
  const isAnswered = answers[currentQuestion?.id] != null;

  return (
    <div className="bg-gradient-to-br from-slate-50 via-blue-50 to-indigo-100">
      {/* Modern Test Header - Matching Verbal Test Design */}
      <div className="sticky top-0 z-50 bg-white/95 backdrop-blur-md border-b border-gray-200 shadow-sm">
        <div className="max-w-7xl mx-auto px-6 py-4">
          <div className="flex items-center justify-between">
            {/* Left: Test Info */}
            <div className="flex items-center space-x-6">
              <motion.button
                whileHover={{ scale: 1.05 }}
                whileTap={{ scale: 0.95 }}
                onClick={handleExitTest}
                className="flex items-center text-gray-600 hover:text-red-600 transition-colors"
              >
                <FaTimes className="text-xl" />
              </motion.button>
              
              <div>
                <h1 className="text-xl font-bold text-gray-800">Logical Reasoning Test</h1>
                <p className="text-sm text-gray-600">
                  Question {currentQuestionIndex + 1} of {questions.length}
                </p>
              </div>
            </div>

            {/* Center: Progress Bar */}
            <div className="flex-1 max-w-md mx-8">
              <div className="bg-gray-200 rounded-full h-2">
                <motion.div
                  initial={{ width: 0 }}
                  animate={{ width: `${((currentQuestionIndex + 1) / questions.length) * 100}%` }}
                  transition={{ duration: 0.5 }}
                  className="bg-gradient-to-r from-blue-500 to-blue-600 h-2 rounded-full"
                />
              </div>
              <p className="text-xs text-gray-500 mt-1 text-center">
                {Math.round(((currentQuestionIndex + 1) / questions.length) * 100)}% Complete
              </p>
            </div>

            {/* Right: Timer & Controls */}
            <div className="flex items-center space-x-4">                    
              <div className={`text-right ${timeRemaining < 300 ? 'text-red-500' : timeRemaining < 600 ? 'text-orange-500' : 'text-blue-600'}`}>
                <div className="text-2xl font-bold font-mono">
                  <FaClock className="inline mr-2" />
                  {formatTime(timeRemaining)}
                </div>
                <p className="text-xs opacity-75">Time Remaining</p>
              </div>
            </div>
          </div>
        </div>
      </div>

      {/* Test Content */}
      <div className="max-w-7xl mx-auto px-6 py-8">
        <AnimatePresence mode="wait">
          <motion.div
            key={currentQuestionIndex}
            initial={{ opacity: 0, x: 20 }}
            animate={{ opacity: 1, x: 0 }}
            exit={{ opacity: 0, x: -20 }}
            transition={{ duration: 0.3 }}
            className="flex flex-col gap-6"
          >
            {/* Question Card - Matching Verbal Test Design */}
            <section className="bg-white rounded-2xl shadow-lg p-8">
              <div className="mb-8">
                <div className="flex items-center mb-4">
                  <FaBrain className="text-blue-600 text-xl mr-3" />
                  <h3 className="text-lg font-semibold text-gray-800">
                    Question {currentQuestionIndex + 1}
                  </h3>
                </div>
                
                <p className="text-gray-700 mb-6 text-lg leading-relaxed">
                  {currentQuestion?.question_text}
                </p>
                
                {/* Answer Options - Matching Verbal Test Design */}
                <div role="radiogroup" aria-labelledby={`q-${currentQuestion?.id}-label`} className="grid gap-4">
                  {currentQuestion?.options?.map((option, index) => {
                    // Handle both string and object options
                    const optionText = typeof option === 'string' ? option : option.text || option.value || option.option_id;
                    const optionValue = typeof option === 'string' ? option : option.value || option.option_id || option.text;
                    const isSelected = answers[currentQuestion?.id] === optionValue;
                    const letters = ['A', 'B', 'C', 'D', 'E'];
                    
                    return (
                      <motion.label
                        key={`option-${index}-${optionValue}`}
                        className={`w-full rounded-xl border-2 px-6 py-4 cursor-pointer transition-all duration-200 ${
                          isSelected 
                            ? "border-blue-500 bg-blue-50 text-blue-700 shadow-lg" 
                            : "border-gray-200 hover:border-gray-300 hover:bg-gray-50 hover:shadow-md"
                        }`}
                        whileHover={{ scale: 1.01 }}
                        whileTap={{ scale: 0.99 }}
                      >
                        <input
                          type="radio"
                          name={`q-${currentQuestion?.id}`}
                          value={optionValue}
                          className="sr-only"
                          checked={isSelected}
                          onChange={() => handleAnswerSelect(currentQuestion?.id, optionValue)}
                        />
                        <div className="flex items-center justify-between">
                          <div className="flex items-center">
                            <span className={`w-8 h-8 rounded-full flex items-center justify-center mr-4 text-sm font-bold ${
                              isSelected 
                                ? 'bg-blue-500 text-white' 
                                : 'bg-gray-200 text-gray-600'
                            }`}>
                              {letters[index]}
                            </span>
                            <span className="text-lg font-medium">{optionText}</span>
                          </div>
                          {isSelected && <FaCheckCircle className="w-5 h-5 text-blue-500" />}
                        </div>
                      </motion.label>
                    );
                  })}
                </div>
              </div>
            </section>

            {/* Navigation - Matching Verbal Test Design */}
            <div className="flex justify-between items-center pt-6 border-t border-gray-200">
              <motion.button
                whileHover={{ scale: 1.05 }}
                whileTap={{ scale: 0.95 }}
                onClick={handlePreviousQuestion}
                disabled={currentQuestionIndex === 0}
                className="flex items-center gap-2 px-6 py-3 rounded-xl bg-gray-100 text-gray-700 hover:bg-gray-200 disabled:opacity-50 disabled:cursor-not-allowed transition-all duration-200 font-medium"
              >
                <FaArrowRight className="w-4 h-4 rotate-180" />
                Previous
              </motion.button>

              <motion.button
                whileHover={{ scale: 1.05 }}
                whileTap={{ scale: 0.95 }}
                onClick={isLastQuestion ? handleFinishTest : handleNextQuestion}
                disabled={!isAnswered}
                className={`flex items-center gap-2 px-8 py-3 rounded-xl transition-all duration-200 font-medium shadow-lg ${
                  isAnswered
                    ? 'bg-gradient-to-r from-blue-600 to-blue-700 text-white hover:from-blue-700 hover:to-blue-800'
                    : 'bg-gray-300 text-gray-500 cursor-not-allowed'
                }`}
              >
                {isLastQuestion ? (
                  <>
                    <FaFlag />
                    Submit Test
                  </>
                ) : (
                  <>
                    Next
                    <FaArrowRight />
                  </>
                )}
              </motion.button>
            </div>
<<<<<<< HEAD
            <div className="text-sm text-gray-500 bg-gray-100 px-3 py-1 rounded-full">
              {currentQuestionIndex + 1} of {rule?.totalQuestions || 20}
            </div>
          </div>

          {/* Question Text */}
          <div className="mb-8">
            <div className="bg-gradient-to-r from-blue-50 to-purple-50 rounded-xl p-6 mb-6">
              <h4 className="text-lg font-medium text-gray-800 leading-relaxed">
                {currentQuestion?.question}
              </h4>
            </div>

            {/* Answer Options */}
            <div role="radiogroup" aria-labelledby={`q-${currentQuestion.id}-label`} className="grid gap-4">
              {currentQuestion?.options?.map((option, index) => {
                const optionLetter = String.fromCharCode(65 + index);
                const isSelected = answers[currentQuestion.id] === optionLetter;

                return (
                  <motion.label
                    key={index}
                    className={`w-full rounded-xl border-2 px-6 py-4 cursor-pointer transition-all duration-200 ${isSelected
                        ? "border-blue-500 bg-blue-50 text-blue-700 shadow-lg"
                        : "border-gray-200 hover:border-gray-300 hover:bg-gray-50 hover:shadow-md"
                      }`}
                    whileHover={{ scale: 1.01 }}
                    whileTap={{ scale: 0.99 }}
                  >
                    <input
                      type="radio"
                      name={`q-${currentQuestion.id}`}
                      value={optionLetter}
                      className="sr-only"
                      checked={isSelected}
                      onChange={() => handleAnswerSelect(currentQuestion.id, optionLetter)}
                    />
                    <div className="flex items-center justify-between">
                      <div className="flex items-center">
                        <span className={`w-8 h-8 rounded-full flex items-center justify-center mr-4 text-sm font-bold ${isSelected
                            ? 'bg-blue-500 text-white'
                            : 'bg-gray-200 text-gray-600'
                          }`}>
                          {optionLetter}
                        </span>
                        <span className="text-lg font-medium">{option}</span>
                      </div>
                      {isSelected && <FaCheckCircle className="w-5 h-5 text-blue-500" />}
                    </div>
                  </motion.label>
                );
              })}
            </div>
          </div>

          {/* Navigation */}
          <div className="flex items-center justify-between pt-6 border-t border-gray-200">
            <button
              onClick={handlePreviousQuestion}
              disabled={currentQuestionIndex === 0}
              className={`flex items-center gap-2 px-6 py-3 rounded-xl font-medium transition-all duration-200 ${currentQuestionIndex === 0
                ? 'bg-gray-100 text-gray-400 cursor-not-allowed'
                : 'bg-gray-200 text-gray-700 hover:bg-gray-300'
                }`}
            >
              <FaArrowRight className="w-4 h-4 rotate-180" />
              Previous
            </button>

            <div className="text-sm text-gray-500">
              {getTotalAnswered()} of {rule?.totalQuestions || 20} answered
            </div>

            <motion.button
              whileHover={{ scale: isAnswered ? 1.05 : 1 }}
              whileTap={{ scale: isAnswered ? 0.95 : 1 }}
              onClick={handleNextQuestion}
              disabled={!isAnswered}
              className={`flex items-center gap-2 px-6 py-3 rounded-xl font-medium transition-all duration-200 ${isAnswered
                ? 'bg-gradient-to-r from-blue-600 to-blue-700 text-white shadow-lg hover:from-blue-700 hover:to-blue-800 hover:shadow-xl'
                : 'bg-gray-200 text-gray-400 cursor-not-allowed'
                }`}
            >
              {isLastQuestion ? 'Complete Test' : 'Next'}
              <FaArrowRight />
            </motion.button>
          </div>
        </div>
=======
          </motion.div>
        </AnimatePresence>
>>>>>>> 22e3621e
      </div>

      {/* Pause Modal */}
      <AnimatePresence>
        {showPauseModal && (
          <motion.div
            initial={{ opacity: 0 }}
            animate={{ opacity: 1 }}
            exit={{ opacity: 0 }}
            className="fixed inset-0 bg-black/50 flex items-center justify-center z-50"
          >
            <motion.div
              initial={{ scale: 0.9, opacity: 0 }}
              animate={{ scale: 1, opacity: 1 }}
              exit={{ scale: 0.9, opacity: 0 }}
              className="bg-white rounded-2xl p-8 max-w-md mx-4 text-center"
            >
              <div className="w-16 h-16 bg-yellow-100 rounded-full flex items-center justify-center mx-auto mb-4">
                <FaPause className="w-8 h-8 text-yellow-600" />
              </div>
              <h3 className="text-xl font-bold text-gray-800 mb-2">Test Paused</h3>
              <p className="text-gray-600 mb-6">Your progress has been saved. Click resume to continue.</p>
              <div className="flex gap-3">
                <button
                  onClick={handleResume}
                  className="flex-1 px-6 py-3 bg-blue-600 hover:bg-blue-700 text-white rounded-xl font-medium transition-colors"
                >
                  Resume Test
                </button>
                <button
                  onClick={handleExitTest}
                  className="flex-1 px-6 py-3 bg-gray-200 hover:bg-gray-300 text-gray-800 rounded-xl font-medium transition-colors"
                >
                  Exit Test
                </button>
              </div>
            </motion.div>
          </motion.div>
        )}
      </AnimatePresence>

      {/* Exit Modal */}
      <AnimatePresence>
        {showExitModal && (
          <motion.div
            initial={{ opacity: 0 }}
            animate={{ opacity: 1 }}
            exit={{ opacity: 0 }}
            className="fixed inset-0 bg-black/50 flex items-center justify-center z-50"
          >
            <motion.div
              initial={{ scale: 0.9, opacity: 0 }}
              animate={{ scale: 1, opacity: 1 }}
              exit={{ scale: 0.9, opacity: 0 }}
              className="bg-white rounded-2xl p-8 max-w-md mx-4 text-center"
            >
              <div className="w-16 h-16 bg-red-100 rounded-full flex items-center justify-center mx-auto mb-4">
                <FaTimesCircle className="w-8 h-8 text-red-600" />
              </div>
              <h3 className="text-xl font-bold text-gray-800 mb-2">Exit Test?</h3>
              <p className="text-gray-600 mb-6">Your progress will be saved, but you'll need to restart the test.</p>
              <div className="flex gap-3">
                <button
                  onClick={() => setShowExitModal(false)}
                  className="flex-1 px-6 py-3 bg-gray-200 hover:bg-gray-300 text-gray-800 rounded-xl font-medium transition-colors"
                >
                  Cancel
                </button>
                <button
                  onClick={handleConfirmExit}
                  className="flex-1 px-6 py-3 bg-red-600 hover:bg-red-700 text-white rounded-xl font-medium transition-colors"
                >
                  Exit Test
                </button>
              </div>
            </motion.div>
          </motion.div>
        )}
      </AnimatePresence>
    </div>
  );
};

export default LogicalReasoningTest;<|MERGE_RESOLUTION|>--- conflicted
+++ resolved
@@ -2,19 +2,9 @@
 import backendApi from '../api/backendApi';
 import { motion, AnimatePresence } from 'framer-motion';
 import { FaClock, FaBrain, FaCheckCircle, FaTimesCircle, FaStop, FaArrowRight, FaFlag, FaCog, FaSearch, FaLightbulb, FaPuzzlePiece, FaPause, FaPlay, FaTimes } from 'react-icons/fa';
-<<<<<<< HEAD
-// Removed complex scroll utilities - using simple scrollToTop function instead
-import { getLogicalTestSections } from '../data/logicalTestSections';
-import { submitTestAttempt } from '../lib/submitHelper';
-import TestResultsPage from './TestResultsPage';
-import { getRuleFor, buildAttempt } from '../testRules';
-import { saveAttempt } from '../lib/attemptStorage';
-import { useUniversalScoring } from '../hooks/useUniversalScoring';
-=======
 // Removed frontend data imports - using backend API instead
 import { submitTestAttempt, fetchTestQuestions } from '../lib/backendSubmissionHelper';
 import TestResultsPage from './TestResultsPage';
->>>>>>> 22e3621e
 
 const LogicalReasoningTest = ({ onBackToDashboard, testId = 'lrt1' }) => {
   // Map frontend test ID to backend database ID
@@ -53,31 +43,20 @@
     const mainScrollContainer = document.querySelector('.main-content-area .overflow-y-auto');
     if (mainScrollContainer) {
       // Smooth scroll to top
-<<<<<<< HEAD
-      mainScrollContainer.scrollTo({
-        top: 0,
-=======
       mainScrollContainer.scrollTo({ 
         top: 0, 
->>>>>>> 22e3621e
         behavior: 'smooth',
         block: 'start'
       });
     } else {
       // Fallback to window scroll
-<<<<<<< HEAD
-      window.scrollTo({
-        top: 0,
-=======
       window.scrollTo({ 
         top: 0, 
->>>>>>> 22e3621e
         behavior: 'smooth',
         block: 'start'
       });
     }
   };
-<<<<<<< HEAD
 
   // Only scroll to top when question changes (not on every render)
   useEffect(() => {
@@ -86,69 +65,8 @@
       const timer = setTimeout(() => {
         scrollToTop();
       }, 100);
-
-      return () => clearTimeout(timer);
-    }
-  }, [currentQuestionIndex, testStep]);
-
-  // Universal scoring hook
-  const {
-    scoringSystem,
-    isInitialized: scoringInitialized,
-    startQuestion,
-    recordAnswer,
-    getFormattedResults,
-    getScoreBreakdown,
-    getQuestionTimings,
-    completeTest
-  } = useUniversalScoring('logical', questions, null, {
-    enableConsoleLogging: true,
-    logPrefix: '🧠',
-    autoStartTest: false
-  });
-=======
->>>>>>> 22e3621e
-
-  // Only scroll to top when question changes (not on every render)
-  useEffect(() => {
-<<<<<<< HEAD
-    try {
-      setLoading(true);
-      const data = getLogicalTestSections();
-
-      // Flatten all questions from all sections
-      const allQuestions = [];
-      data?.sections?.forEach(section => {
-        if (section.questions) {
-          section.questions.forEach(question => {
-            allQuestions.push({
-              ...question,
-              sectionTitle: section.title
-            });
-          });
-        }
-      });
-
-      // Shuffle and limit to rule's totalQuestions
-      const shuffled = allQuestions.sort(() => Math.random() - 0.5);
-      const limitedQuestions = shuffled.slice(0, rule?.totalQuestions || 20);
-
-      setQuestions(limitedQuestions);
-      setTimeRemaining(rule?.timeLimitMin * 60 || 20 * 60);
-      setStartedAt(new Date());
-    } catch (error) {
-      console.error('Error loading test data:', error);
-    } finally {
-      setLoading(false);
-=======
-    if (testStep === 'test' && currentQuestionIndex > 0) {
-      // Small delay to ensure DOM has updated after question change
-      const timer = setTimeout(() => {
-        scrollToTop();
-      }, 100);
       
       return () => clearTimeout(timer);
->>>>>>> 22e3621e
     }
   }, [currentQuestionIndex, testStep]);
 
@@ -179,21 +97,6 @@
     initializeTest();
   }, [backendTestId]);
 
-  // Start test when scoring system is ready
-  useEffect(() => {
-    if (scoringSystem && scoringInitialized && questions.length > 0) {
-      console.log('🧠 Starting logical test with universal scoring');
-      scoringSystem.startTest();
-    }
-  }, [scoringSystem, scoringInitialized, questions]);
-
-  // Start question timer when question changes
-  useEffect(() => {
-    if (questions[currentQuestionIndex] && scoringSystem) {
-      startQuestion(questions[currentQuestionIndex].question_id);
-    }
-  }, [currentQuestionIndex, questions, scoringSystem, startQuestion]);
-
   // Timer countdown
   useEffect(() => {
     if (testStep === 'test' && timeRemaining > 0 && !isPaused) {
@@ -228,22 +131,12 @@
   };
 
   const handleNextQuestion = () => {
-<<<<<<< HEAD
-    const totalQuestions = rule?.totalQuestions || 20;
-
-    if (currentQuestionIndex + 1 >= totalQuestions) {
-=======
     if (currentQuestionIndex + 1 >= questions.length) {
->>>>>>> 22e3621e
       handleFinishTest();
     } else {
       setCurrentQuestionIndex(prev => prev + 1);
     }
-<<<<<<< HEAD
-
-=======
     
->>>>>>> 22e3621e
     // Smooth scroll to top after navigation
     setTimeout(() => scrollToTop(), 150);
   };
@@ -252,99 +145,13 @@
     if (currentQuestionIndex > 0) {
       setCurrentQuestionIndex(prev => prev - 1);
     }
-<<<<<<< HEAD
-
-=======
     
->>>>>>> 22e3621e
     // Smooth scroll to top after navigation
     setTimeout(() => scrollToTop(), 150);
   };
 
   const handleFinishTest = async () => {
     try {
-<<<<<<< HEAD
-      const totalQuestions = rule?.totalQuestions || 20;
-      const correctAnswers = Object.values(answers).filter(answer => answer === true).length;
-      const percentage = Math.round((correctAnswers / totalQuestions) * 100);
-      const finishedAt = new Date();
-      const duration = Math.round((finishedAt - startedAt) / 1000);
-
-      // Console logging for backend scoring verification
-      console.group('✅ Logical Test Complete - Backend Scoring Verification');
-      console.log('🕐 End Time:', finishedAt);
-      console.log('⏱️ Duration:', duration, 'seconds');
-      console.log('📊 Final Answers:', answers);
-      console.log('⚙️ Scoring System Available:', !!scoringSystem);
-
-      // Get results from universal scoring system
-      let universalResults = null;
-      if (scoringSystem) {
-        universalResults = getFormattedResults();
-        console.log('🎯 Universal Results:', universalResults);
-        console.log('📈 Score Breakdown:', getScoreBreakdown());
-        console.log('⏱️ Question Timings:', getQuestionTimings());
-      }
-
-      // Complete the test in universal scoring system
-      if (scoringSystem) {
-        completeTest();
-      }
-
-      console.log('📊 Final Score Calculation:', {
-        totalQuestions,
-        correctAnswers,
-        percentage,
-        universalScoring: !!universalResults
-      });
-
-      const attempt = buildAttempt({
-        testId: testId,
-        totalQuestions,
-        correct: correctAnswers,
-        percentage,
-        startedAt,
-        finishedAt,
-        duration
-      });
-
-      saveAttempt(attempt);
-
-      const result = {
-        score: correctAnswers,
-        correct: correctAnswers,
-        total: totalQuestions,
-        percentage,
-        duration,
-        result: percentage >= 70 ? 'pass' : 'fail',
-        // Include universal scoring results if available
-        universalResults: universalResults,
-        scoringSystem: scoringSystem
-      };
-
-      console.log('📋 Final Test Results:', result);
-
-      try {
-        console.log('🚀 Submitting to backend...');
-        await submitTestAttempt({
-          testId: testId,
-          testVersion: '1.0',
-          language: 'en',
-          answers,
-          testData: { questions },
-          startedAt
-        });
-        console.log('✅ Backend submission successful');
-      } catch (submitError) {
-        console.error('❌ Error submitting to backend:', submitError);
-      }
-
-      console.groupEnd();
-
-      setResults(result);
-      console.log('Setting testStep to results');
-      setTestStep('results');
-=======
       // Submit to backend for scoring
       const result = await submitTestAttempt({
         testId: backendTestId,
@@ -369,7 +176,6 @@
         }
       });
       
->>>>>>> 22e3621e
     } catch (error) {
       console.error('Error finishing test:', error);
       setError('Failed to submit test. Please try again.');
@@ -671,99 +477,8 @@
                 )}
               </motion.button>
             </div>
-<<<<<<< HEAD
-            <div className="text-sm text-gray-500 bg-gray-100 px-3 py-1 rounded-full">
-              {currentQuestionIndex + 1} of {rule?.totalQuestions || 20}
-            </div>
-          </div>
-
-          {/* Question Text */}
-          <div className="mb-8">
-            <div className="bg-gradient-to-r from-blue-50 to-purple-50 rounded-xl p-6 mb-6">
-              <h4 className="text-lg font-medium text-gray-800 leading-relaxed">
-                {currentQuestion?.question}
-              </h4>
-            </div>
-
-            {/* Answer Options */}
-            <div role="radiogroup" aria-labelledby={`q-${currentQuestion.id}-label`} className="grid gap-4">
-              {currentQuestion?.options?.map((option, index) => {
-                const optionLetter = String.fromCharCode(65 + index);
-                const isSelected = answers[currentQuestion.id] === optionLetter;
-
-                return (
-                  <motion.label
-                    key={index}
-                    className={`w-full rounded-xl border-2 px-6 py-4 cursor-pointer transition-all duration-200 ${isSelected
-                        ? "border-blue-500 bg-blue-50 text-blue-700 shadow-lg"
-                        : "border-gray-200 hover:border-gray-300 hover:bg-gray-50 hover:shadow-md"
-                      }`}
-                    whileHover={{ scale: 1.01 }}
-                    whileTap={{ scale: 0.99 }}
-                  >
-                    <input
-                      type="radio"
-                      name={`q-${currentQuestion.id}`}
-                      value={optionLetter}
-                      className="sr-only"
-                      checked={isSelected}
-                      onChange={() => handleAnswerSelect(currentQuestion.id, optionLetter)}
-                    />
-                    <div className="flex items-center justify-between">
-                      <div className="flex items-center">
-                        <span className={`w-8 h-8 rounded-full flex items-center justify-center mr-4 text-sm font-bold ${isSelected
-                            ? 'bg-blue-500 text-white'
-                            : 'bg-gray-200 text-gray-600'
-                          }`}>
-                          {optionLetter}
-                        </span>
-                        <span className="text-lg font-medium">{option}</span>
-                      </div>
-                      {isSelected && <FaCheckCircle className="w-5 h-5 text-blue-500" />}
-                    </div>
-                  </motion.label>
-                );
-              })}
-            </div>
-          </div>
-
-          {/* Navigation */}
-          <div className="flex items-center justify-between pt-6 border-t border-gray-200">
-            <button
-              onClick={handlePreviousQuestion}
-              disabled={currentQuestionIndex === 0}
-              className={`flex items-center gap-2 px-6 py-3 rounded-xl font-medium transition-all duration-200 ${currentQuestionIndex === 0
-                ? 'bg-gray-100 text-gray-400 cursor-not-allowed'
-                : 'bg-gray-200 text-gray-700 hover:bg-gray-300'
-                }`}
-            >
-              <FaArrowRight className="w-4 h-4 rotate-180" />
-              Previous
-            </button>
-
-            <div className="text-sm text-gray-500">
-              {getTotalAnswered()} of {rule?.totalQuestions || 20} answered
-            </div>
-
-            <motion.button
-              whileHover={{ scale: isAnswered ? 1.05 : 1 }}
-              whileTap={{ scale: isAnswered ? 0.95 : 1 }}
-              onClick={handleNextQuestion}
-              disabled={!isAnswered}
-              className={`flex items-center gap-2 px-6 py-3 rounded-xl font-medium transition-all duration-200 ${isAnswered
-                ? 'bg-gradient-to-r from-blue-600 to-blue-700 text-white shadow-lg hover:from-blue-700 hover:to-blue-800 hover:shadow-xl'
-                : 'bg-gray-200 text-gray-400 cursor-not-allowed'
-                }`}
-            >
-              {isLastQuestion ? 'Complete Test' : 'Next'}
-              <FaArrowRight />
-            </motion.button>
-          </div>
-        </div>
-=======
           </motion.div>
         </AnimatePresence>
->>>>>>> 22e3621e
       </div>
 
       {/* Pause Modal */}
