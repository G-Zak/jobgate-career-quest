--- conflicted
+++ resolved
@@ -455,21 +455,8 @@
                     }`}
                     whileHover={{ scale: 1.01 }}
                     whileTap={{ scale: 0.99 }}
-<<<<<<< HEAD
-                    onClick={() => handleAnswerSelect(currentQuestion.id, optionLetter)}
-                    className={`w-full text-left p-6 rounded-xl border-2 transition-all duration-200 ${isSelected
-                        ? 'border-blue-500 bg-blue-50 shadow-lg shadow-blue-100'
-                        : 'border-gray-200 hover:border-blue-300 hover:bg-gray-50'
-                      }`}
-                  >
-                    <div className="flex items-center gap-4">
-                      <div className={`w-8 h-8 rounded-full flex items-center justify-center text-sm font-bold ${isSelected
-                          ? 'bg-blue-500 text-white'
-                          : 'bg-gray-200 text-gray-600'
-                        }`}>
-                        {optionLetter}
-=======
-                  >
+
+              
                     <input
                       type="radio"
                       name={`q-${currentQuestion.id}`}
@@ -488,7 +475,6 @@
                           {optionLetter}
                         </span>
                         <span className="text-lg font-medium">{option}</span>
->>>>>>> 20db8583
                       </div>
                       {isSelected && <FaCheckCircle className="w-5 h-5 text-blue-500" />}
                     </div>
