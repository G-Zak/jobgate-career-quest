--- conflicted
+++ resolved
@@ -14,20 +14,8 @@
   FaPlay,
   FaHome
 } from 'react-icons/fa';
-<<<<<<< HEAD
-import { getVerbalTestSections, getVerbalSection1, getVerbalSection2, getVerbalSection3 } from '../data/verbalTestSections';
-import { 
-  getRandomizedVRT1, 
-  getRandomizedVRT2, 
-  getRandomizedVRT3,
-  verbalReasoningCategories 
-} from '../data/verbalReasoningCategories';
-import { getRandomizedTestByLegacyId, testManager } from '../data/verbalReasoningTestManager';
-// Removed complex scroll utilities - using simple scrollToTop function instead
-=======
 // Import backend data service and frontend scoring
 import TestDataService from '../services/testDataService';
->>>>>>> 22e3621e
 import { submitTestAttempt } from '../lib/submitHelper';
 import { getRuleFor, buildAttempt } from '../testRules';
 import { saveAttempt } from '../lib/attemptStorage';
@@ -744,11 +732,7 @@
                         
                         return (
                           <motion.label
-<<<<<<< HEAD
-                            key={option}
-=======
                             key={`option-${index}-${optionValue}`}
->>>>>>> 22e3621e
                             className={`w-full rounded-xl border-2 px-6 py-4 cursor-pointer transition-all duration-200 ${
                               isSelected 
                                 ? "border-blue-500 bg-blue-50 text-blue-700 shadow-lg" 
@@ -760,12 +744,6 @@
                             <input
                               type="radio"
                               name={`q-${getCurrentQuestion()?.id}`}
-<<<<<<< HEAD
-                              value={option}
-                              className="sr-only"
-                              checked={isSelected}
-                              onChange={() => handleAnswerSelect(getCurrentQuestion()?.id, option)}
-=======
                               value={optionValue}
                               className="sr-only"
                               checked={isSelected}
@@ -784,7 +762,6 @@
                                 });
                                 handleAnswerSelect(questionId, optionLetter);
                               }}
->>>>>>> 22e3621e
                             />
                             <div className="flex items-center justify-between">
                               <div className="flex items-center">
@@ -795,11 +772,7 @@
                                 }`}>
                                   {letters[index]}
                                 </span>
-<<<<<<< HEAD
-                                <span className="text-lg font-medium">{option}</span>
-=======
                                 <span className="text-lg font-medium">{optionText}</span>
->>>>>>> 22e3621e
                               </div>
                               {isSelected && <FaCheckCircle className="w-5 h-5 text-blue-500" />}
                             </div>
