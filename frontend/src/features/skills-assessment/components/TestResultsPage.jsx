--- conflicted
+++ resolved
@@ -24,40 +24,8 @@
   const finalResults = results || testResults;
 
   useEffect(() => {
-<<<<<<< HEAD
-    // Console logging for backend scoring verification
-    console.group('🎯 Test Results - Backend Scoring Verification');
-    console.log('📊 Final Results:', finalResults);
-    console.log('🔧 Test Type:', testType);
-    console.log('🆔 Test ID:', testId);
-    console.log('📝 Answers:', answers);
-    console.log('⚙️ Scoring System:', scoringSystem);
-    console.log('🌐 Show Universal Results:', showUniversalResults);
-
-    if (scoringSystem) {
-      console.log('📈 Universal Scoring Results:', scoringSystem.getResults());
-      console.log('⏱️ Question Timings:', scoringSystem.getQuestionTimings());
-      console.log('🎯 Score Breakdown:', scoringSystem.getScoreBreakdown());
-    }
-
-    if (results) {
-      console.log('✅ Universal Results Available:', results);
-      console.log('📊 Score Details:', {
-        correct: results.correct,
-        total: results.total,
-        percentage: results.percentage,
-        resultLabel: results.resultLabel
-      });
-    }
-
-    console.groupEnd();
-
-    // If we have results from unified scoring, make sure it's in the store
-    if (results && results.attempt) {
-=======
     // If we have results from unified scoring, make sure it's in the store (only once)
     if (results && results.attempt && !hasAddedAttempt.current) {
->>>>>>> 22e3621e
       addAttempt(results.attempt);
       hasAddedAttempt.current = true;
     }
@@ -82,41 +50,6 @@
   // Extract data from either unified results or legacy results
   const extractResultData = () => {
     if (results) {
-<<<<<<< HEAD
-      // From unified scoring system
-      const universalData = {
-        testId: testId || results.attempt?.test_id || 'unknown',
-        score: results.correct || 0,
-        totalQuestions: results.total || 0,
-        percentage: results.percentage || 0,
-        timeSpent: results.attempt?.duration_seconds || 0,
-        resultLabel: results.resultLabel || results.attempt?.result_label || 'Completed',
-        isPassed: results.percentage >= 70,
-        // Universal scoring specific data
-        universalScoring: true,
-        scoreBreakdown: results.scoreBreakdown || null,
-        difficultyBreakdown: results.difficultyBreakdown || null,
-        timeEfficiency: results.timeEfficiency || null,
-        averageTimePerQuestion: results.averageTimePerQuestion || null,
-        performanceLevel: results.performanceLevel || null
-      };
-
-      // Log universal scoring details
-      console.log('🎯 Universal Scoring Data:', universalData);
-
-      return universalData;
-    } else {
-      // Legacy format
-      return {
-        testId: finalResults.testId || testId || 'unknown',
-        score: finalResults.score || 0,
-        totalQuestions: finalResults.totalQuestions || 0,
-        percentage: finalResults.percentage || 0,
-        timeSpent: finalResults.timeSpent || 0,
-        resultLabel: finalResults.resultLabel || 'Completed',
-        isPassed: finalResults.isPassed || finalResults.percentage >= 70,
-        universalScoring: false
-=======
       // From unified scoring system - handle both old and new field names
       // Check if results has the new backend structure
       if (results.percentage_score !== undefined) {
@@ -151,7 +84,6 @@
         timeSpent: parseInt(finalResults.timeSpent) || 0,
         resultLabel: String(finalResults.resultLabel || 'Completed'),
         isPassed: finalResults.isPassed || (parseFloat(finalResults.percentage) || 0) >= 70
->>>>>>> 22e3621e
       };
     }
   };
