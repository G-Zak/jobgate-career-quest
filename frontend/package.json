--- conflicted
+++ resolved
@@ -3,11 +3,7 @@
   "version": "1.0.0",
   "description": "JobGate Career Quest - Skills Assessment Platform",
   "scripts": {
-<<<<<<< HEAD
-    "dev": "vite --host 0.0.0.0 --port 3001",
-=======
     "dev": "vite --host 0.0.0.0 --port 5173",
->>>>>>> 924372a0
     "build": "vite build",
     "preview": "vite preview",
     "lint": "eslint . --ext .js,.jsx,.ts,.tsx --report-unused-disable-directives --max-warnings 0",
@@ -19,12 +15,6 @@
     "@emotion/react": "^11.14.0",
     "@emotion/styled": "^11.14.1",
     "@heroicons/react": "^2.2.0",
-<<<<<<< HEAD
-    "@mui/material": "^7.3.2",
-    "axios": "^1.11.0",
-    "chart.js": "^4.4.0",
-    "framer-motion": "^12.23.12",
-=======
     "@monaco-editor/react": "^4.7.0",
     "@mui/icons-material": "^7.3.2",
     "@mui/material": "^7.3.2",
@@ -34,7 +24,6 @@
     "framer-motion": "^12.23.12",
     "lucide-react": "^0.542.0",
     "monaco-editor": "^0.53.0",
->>>>>>> 924372a0
     "prop-types": "^15.8.1",
     "react": "^18.2.0",
     "react-chartjs-2": "^5.2.0",
@@ -45,10 +34,6 @@
   "devDependencies": {
     "@typescript-eslint/eslint-plugin": "^6.0.0",
     "@typescript-eslint/parser": "^6.0.0",
-<<<<<<< HEAD
-    "@vitejs/plugin-react": "^5.0.2",
-=======
->>>>>>> 924372a0
     "autoprefixer": "^10.4.0",
     "eslint": "^8.56.0",
     "eslint-plugin-react-hooks": "^4.6.0",
